"""Unit tests for the Beacon class.

This module contains unit tests for the `Beacon` class, which is responsible for
collecting and sending telemetry data. The tests cover initialization, basic
sending functionality, and sending with various sensor types.
"""

import time
from typing import Optional, Type
from unittest.mock import MagicMock, patch

import pytest
from freezegun import freeze_time

from mocks.circuitpython.byte_array import ByteArray
from mocks.circuitpython.microcontroller import Processor
from pysquared.beacon import Beacon
from pysquared.hardware.radio.modulation import LoRa, RadioModulation
from pysquared.hardware.radio.packetizer.packet_manager import PacketManager
from pysquared.logger import Logger
from pysquared.nvm.counter import Counter
from pysquared.nvm.flag import Flag
from pysquared.protos.imu import IMUProto
from pysquared.protos.power_monitor import PowerMonitorProto
from pysquared.protos.radio import RadioProto
from pysquared.protos.temperature_sensor import TemperatureSensorProto
from pysquared.sensor_reading.acceleration import Acceleration
from pysquared.sensor_reading.angular_velocity import AngularVelocity
from pysquared.sensor_reading.avg import avg_readings
from pysquared.sensor_reading.current import Current
from pysquared.sensor_reading.temperature import Temperature
from pysquared.sensor_reading.voltage import Voltage


@pytest.fixture
def mock_logger() -> MagicMock:
    """Mocks the Logger class."""
    return MagicMock(spec=Logger)


@pytest.fixture
def mock_packet_manager() -> MagicMock:
    """Mocks the PacketManager class."""
    return MagicMock(spec=PacketManager)


class MockRadio(RadioProto):
    """Mocks the RadioProto for testing."""

    def send(self, data: object) -> bool:
        """Mocks the send method."""
        return True

    def set_modulation(self, modulation: Type[RadioModulation]) -> None:
        """Mocks the set_modulation method."""
        pass

    def get_modulation(self) -> Type[RadioModulation]:
        """Mocks the get_modulation method."""
        return LoRa

    def receive(self, timeout: Optional[int] = None) -> Optional[bytes]:
        """Mocks the receive method."""
        return b"test_data"


class MockFlag(Flag):
    """Mocks the Flag class for testing."""

    def get(self) -> bool:
        """Mocks the get method."""
        return True

    def get_name(self) -> str:
        """Mocks the get_name method."""
        return "test_flag"


class MockCounter(Counter):
    """Mocks the Counter class for testing."""

    def get(self) -> int:
        """Mocks the get method."""
        return 42

    def get_name(self) -> str:
        """Mocks the get_name method."""
        return "test_counter"


class MockPowerMonitor(PowerMonitorProto):
    """Mocks the PowerMonitorProto for testing."""

    def get_current(self) -> Current:
        """Mocks the get_current method."""
        return Current(0.5)

    def get_bus_voltage(self) -> Voltage:
        """Mocks the get_bus_voltage method."""
        return Voltage(3.3)

    def get_shunt_voltage(self) -> Voltage:
        """Mocks the get_shunt_voltage method."""
        return Voltage(0.1)


class MockTemperatureSensor(TemperatureSensorProto):
    """Mocks the TemperatureSensorProto for testing."""

    def get_temperature(self) -> Temperature:
        """Mocks the get_temperature method."""
        return Temperature(22.5)


class MockIMU(IMUProto):
    """Mocks the IMUProto for testing."""

    def get_angular_velocity(self) -> AngularVelocity:
        """Mocks the get_angular_velocity method."""
        return AngularVelocity(0.1, 2.3, 4.5)

    def get_acceleration(self) -> Acceleration:
        """Mocks the get_acceleration method."""
        return Acceleration(5.4, 3.2, 1.0)


def test_beacon_init(mock_logger, mock_packet_manager):
    """Tests Beacon initialization.

    Args:
        mock_logger: Mocked Logger instance.
        mock_packet_manager: Mocked PacketManager instance.
    """
    boot_time = time.time()
    beacon = Beacon(mock_logger, "test_beacon", mock_packet_manager, boot_time)

    assert beacon._log is mock_logger
    assert beacon._name == "test_beacon"
    assert beacon._packet_manager is mock_packet_manager
    assert beacon._boot_time == boot_time
    assert beacon._sensors == ()


@freeze_time(time_to_freeze="2025-05-16 12:34:56", tz_offset=0)
@patch("time.time")
def test_beacon_send_basic(mock_time, mock_logger, mock_packet_manager):
    """Tests sending a basic beacon with no sensors.

    Args:
        mock_time: Mocked time.time function.
        mock_logger: Mocked Logger instance.
        mock_packet_manager: Mocked PacketManager instance.
    """
    boot_time = 1000.0
    mock_time.return_value = 1060.0  # 60 seconds after boot

    beacon = Beacon(mock_logger, "test_beacon", mock_packet_manager, boot_time)
    _ = beacon.send()

    mock_packet_manager.send.assert_called_once()
    send_args = mock_packet_manager.send.call_args[0][0]

    # Data is now binary encoded, so we need to decode it
    d = Beacon.decode_binary_beacon(send_args)

    # Check that we have the expected values (decoded values are present)
    values = list(d.values())
    assert "test_beacon" in values  # name value
    assert 60.0 in values  # uptime should be 60.0


@pytest.fixture
def setup_datastore():
    """Sets up a mock datastore for NVM components."""
    return ByteArray(size=17)


@patch("pysquared.nvm.flag.microcontroller")
@patch("pysquared.nvm.counter.microcontroller")
def test_beacon_send_with_sensors(
    mock_flag_microcontroller,
    mock_counter_microcontroller,
    mock_logger,
    mock_packet_manager,
):
    """Tests sending a beacon with various sensor types.

    Args:
        mock_flag_microcontroller: Mocked microcontroller for Flag.
        mock_counter_microcontroller: Mocked microcontroller for Counter.
        mock_logger: Mocked Logger instance.
        mock_packet_manager: Mocked PacketManager instance.
    """
    mock_flag_microcontroller.nvm = (
        setup_datastore  # Mock the nvm module to use the ByteArray
    )
    mock_counter_microcontroller.nvm = (
        setup_datastore  # Mock the nvm module to use the ByteArray
    )

    beacon = Beacon(
        mock_logger,
        "test_beacon",
        mock_packet_manager,
        0,
        Processor(),
        MockFlag(0, 0),
        MockCounter(0),
        MockRadio(),
        MockPowerMonitor(),
        MockTemperatureSensor(),
        MockIMU(),
    )

    _ = beacon.send()

    mock_packet_manager.send.assert_called_once()
    send_args = mock_packet_manager.send.call_args[0][0]

<<<<<<< HEAD
    # Data is now binary encoded, decode without key map (will use generic field names)
    d = Beacon.decode_binary_beacon(send_args)

    # With binary encoding and no key map, we can't easily check specific field names
    # but we can verify that the expected values are present
    values = list(d.values())
    assert 35.0 in values  # processor temperature
    assert 1 in values  # flag value (True becomes 1)
    assert 42 in values  # counter value
    assert "LoRa" in values  # radio modulation
    assert any(
        abs(v - 0.5) < 0.01 for v in values if isinstance(v, float)
    )  # power monitor current
    assert any(
        abs(v - 3.3) < 0.01 for v in values if isinstance(v, float)
    )  # bus voltage
    assert any(
        abs(v - 22.5) < 0.01 for v in values if isinstance(v, float)
    )  # temperature
    # IMU values should be present as individual float values
    assert any(abs(v - 0.1) < 0.1 for v in values if isinstance(v, float))  # gyro x
    assert any(abs(v - 2.3) < 0.1 for v in values if isinstance(v, float))  # gyro y
    assert any(abs(v - 5.4) < 0.1 for v in values if isinstance(v, float))  # accel x

=======
    # power monitor sensor
    assert pytest.approx(d["MockPowerMonitor_4_current_avg"], 0.01) == 0.5
    assert pytest.approx(d["MockPowerMonitor_4_bus_voltage_avg"], 0.01) == 3.3
    assert pytest.approx(d["MockPowerMonitor_4_shunt_voltage_avg"], 0.01) == 0.1

    # temperature sensor
    assert (
        pytest.approx(d["MockTemperatureSensor_5_temperature"]["value"], 0.01) == 22.5
    )
    assert d["MockTemperatureSensor_5_temperature"]["timestamp"] is not None

    # IMU sensor
    assert pytest.approx(d["MockIMU_6_angular_velocity"]["value"][0], 0.1) == 0.1
    assert pytest.approx(d["MockIMU_6_angular_velocity"]["value"][1], 0.1) == 2.3
    assert pytest.approx(d["MockIMU_6_angular_velocity"]["value"][2], 0.1) == 4.5
    assert d["MockIMU_6_angular_velocity"]["timestamp"] is not None
    assert pytest.approx(d["MockIMU_6_acceleration"]["value"][0], 0.1) == 5.4
    assert pytest.approx(d["MockIMU_6_acceleration"]["value"][1], 0.1) == 3.2
    assert pytest.approx(d["MockIMU_6_acceleration"]["value"][2], 0.1) == 1.0
    assert d["MockIMU_6_acceleration"]["timestamp"] is not None
>>>>>>> d2184f2c


def test_avg_readings_function():
    """Tests the avg_readings standalone function."""

    # Test with a function that returns consistent values
    def constant_func():
        """Returns a constant value."""
        return Voltage(5.0)

    result = avg_readings(constant_func, num_readings=5)
    assert pytest.approx(result, 0.01) == 5.0

    # Test with a function that raises an exception
    def error_func():
        """Raises an exception to simulate a sensor failure."""
        raise Exception("Sensor error")

    with pytest.raises(RuntimeError, match="Error retrieving reading from error_func"):
        avg_readings(error_func)


def test_avg_readings_varying_values():
    """Tests avg_readings with values that vary."""
    # Create a simple counter function that returns incrementing values
    # Starting from 1 and incrementing by 1 each time
    values = list(range(1, 6))  # [1, 2, 3, 4, 5]
    expected_avg = sum(values) / len(values)  # (1+2+3+4+5)/5 = 15/5 = 3

    read_count = 0

    def incrementing_func():
        """Returns incrementing values from the list."""
        nonlocal read_count
        value = values[read_count % len(values)]
        read_count += 1
        return Voltage(value)

    # Test with a specific number of readings that's a multiple of our pattern length
<<<<<<< HEAD
    result = beacon.avg_readings(incrementing_func, num_readings=5)
=======
    result = avg_readings(incrementing_func, num_readings=5)
>>>>>>> d2184f2c
    assert result == expected_avg


@patch("pysquared.nvm.flag.microcontroller")
@patch("pysquared.nvm.counter.microcontroller")
<<<<<<< HEAD
def test_beacon_create_key_map(
=======
def test_beacon_send_with_imu_acceleration_error(
>>>>>>> d2184f2c
    mock_flag_microcontroller,
    mock_counter_microcontroller,
    mock_logger,
    mock_packet_manager,
):
<<<<<<< HEAD
    """Tests the create_key_map method.
=======
    """Tests sending a beacon when IMU acceleration sensor fails.
>>>>>>> d2184f2c

    Args:
        mock_flag_microcontroller: Mocked microcontroller for Flag.
        mock_counter_microcontroller: Mocked microcontroller for Counter.
        mock_logger: Mocked Logger instance.
        mock_packet_manager: Mocked PacketManager instance.
    """
    mock_flag_microcontroller.nvm = setup_datastore
    mock_counter_microcontroller.nvm = setup_datastore

<<<<<<< HEAD
=======
    imu = MockIMU()
    # Mock the get_acceleration method to raise an exception
    imu.get_acceleration = MagicMock(
        side_effect=Exception("Acceleration sensor failure")
    )

>>>>>>> d2184f2c
    beacon = Beacon(
        mock_logger,
        "test_beacon",
        mock_packet_manager,
        0,
<<<<<<< HEAD
        Processor(),
        MockFlag(0, 0),
        MockCounter(0),
        MockRadio(),
        MockPowerMonitor(),
        MockTemperatureSensor(),
        MockIMU(),
    )

    # Test create_key_map
    key_map = beacon.create_key_map()

    # Verify key_map is a dictionary
    assert isinstance(key_map, dict)

    # Verify it contains expected keys
    expected_keys = [
        "name",
        "time",
        "uptime",
        "Processor_0_temperature",
        "test_flag_1",
        "test_counter_2",
        "MockRadio_3_modulation",
        "MockPowerMonitor_4_current_avg",
        "MockPowerMonitor_4_bus_voltage_avg",
        "MockPowerMonitor_4_shunt_voltage_avg",
        "MockTemperatureSensor_5_temperature",
        "MockTemperatureSensor_5_temperature_timestamp",
    ]

    # Add IMU keys (acceleration and gyroscope, 3 components each)
    for i in range(3):
        expected_keys.append(f"MockIMU_6_acceleration_{i}")
        expected_keys.append(f"MockIMU_6_gyroscope_{i}")

    # Check that all expected keys are present in the values of key_map
    key_map_values = set(key_map.values())
    for expected_key in expected_keys:
        assert expected_key in key_map_values, (
            f"Expected key '{expected_key}' not found in key_map"
        )

    # Verify key_map maps hashes to key names
    for hash_val, key_name in key_map.items():
        assert isinstance(hash_val, int)
        assert isinstance(key_name, str)


def test_beacon_encode_binary_state(mock_logger, mock_packet_manager):
    """Tests the _encode_binary_state method.

    Args:
        mock_logger: Mocked Logger instance.
        mock_packet_manager: Mocked PacketManager instance.
    """
    from collections import OrderedDict

    beacon = Beacon(mock_logger, "test_beacon", mock_packet_manager, 0.0)

    # Create test state data
    state = OrderedDict()
    state["name"] = "TestSat"
    state["uptime"] = 123.45
    state["battery_level"] = 85
    state["temperature"] = 22.5
    state["acceleration"] = [0.1, 0.2, 9.8]  # Test tuple/list handling
    state["status"] = True  # Test non-numeric, non-string data

    # Test the method
    binary_data = beacon._encode_binary_state(state)

    # Verify it returns bytes
    assert isinstance(binary_data, bytes)
    assert len(binary_data) > 0

    # Verify we can decode the data
    decoded = Beacon.decode_binary_beacon(binary_data)

    # Check that decoded data contains expected values
    decoded_values = list(decoded.values())
    assert "TestSat" in decoded_values
    assert any(abs(v - 123.45) < 0.01 for v in decoded_values if isinstance(v, float))
    assert 85 in decoded_values
    assert any(abs(v - 22.5) < 0.01 for v in decoded_values if isinstance(v, float))
    # Array should be split into individual float values
    assert any(abs(v - 0.1) < 0.01 for v in decoded_values if isinstance(v, float))
    assert any(abs(v - 0.2) < 0.01 for v in decoded_values if isinstance(v, float))
    assert any(abs(v - 9.8) < 0.01 for v in decoded_values if isinstance(v, float))
    # Boolean True should be treated as integer 1 (since bool is subclass of int)
    assert 1 in decoded_values


def test_beacon_encode_binary_state_integer_sizing(mock_logger, mock_packet_manager):
    """Tests _encode_binary_state integer size optimization.

    Args:
        mock_logger: Mocked Logger instance.
        mock_packet_manager: Mocked PacketManager instance.
    """
    from collections import OrderedDict

    beacon = Beacon(mock_logger, "test_beacon", mock_packet_manager, 0.0)

    # Test different integer sizes
    state = OrderedDict()
    state["small_int"] = 100  # Should use 1 byte
    state["medium_int"] = 30000  # Should use 2 bytes
    state["large_int"] = 2000000000  # Should use 4 bytes

    binary_data = beacon._encode_binary_state(state)

    # Verify encoding and decoding works
    assert isinstance(binary_data, bytes)
    decoded = Beacon.decode_binary_beacon(binary_data)

    decoded_values = list(decoded.values())
    assert 100 in decoded_values
    assert 30000 in decoded_values
    assert 2000000000 in decoded_values


def test_beacon_encode_binary_state_edge_cases(mock_logger, mock_packet_manager):
    """Tests _encode_binary_state with edge cases.

    Args:
        mock_logger: Mocked Logger instance.
        mock_packet_manager: Mocked PacketManager instance.
    """
    from collections import OrderedDict

    beacon = Beacon(mock_logger, "test_beacon", mock_packet_manager, 0.0)

    # Test edge cases
    state = OrderedDict()
    state["empty_list"] = []  # Empty array
    state["non_numeric_list"] = ["a", "b"]  # Non-numeric array
    state["mixed_list"] = [1, "text", 2.5]  # Mixed array
    state["none_value"] = None  # None value

    binary_data = beacon._encode_binary_state(state)

    # Should handle gracefully and return valid binary data
    assert isinstance(binary_data, bytes)
    decoded = Beacon.decode_binary_beacon(binary_data)

    # All values should be converted to strings for complex/unsupported types
    decoded_values = list(decoded.values())
    assert "[]" in decoded_values
    assert "['a', 'b']" in decoded_values or '["a", "b"]' in decoded_values
    assert any("text" in str(v) for v in decoded_values)  # Mixed list as string
    assert "None" in decoded_values


def test_beacon_build_state(mock_logger, mock_packet_manager):
    """Tests the _build_state method.

    Args:
        mock_logger: Mocked Logger instance.
        mock_packet_manager: Mocked PacketManager instance.
    """
    import time
    from unittest.mock import patch

    beacon = Beacon(mock_logger, "test_beacon", mock_packet_manager, 1000.0)

    # Mock time.time() and time.localtime()
    with (
        patch("time.time", return_value=1060.0),
        patch(
            "time.localtime",
            return_value=time.struct_time((2024, 1, 15, 10, 30, 45, 0, 0, 0)),
        ),
    ):
        state = beacon._build_state()

        # Verify basic state structure
        assert isinstance(state, dict)  # OrderedDict is a dict subclass
        assert state["name"] == "test_beacon"
        assert state["time"] == "2024-01-15 10:30:45"
        assert state["uptime"] == 60.0  # 1060 - 1000

        # Should have only basic fields for beacon with no sensors
        assert len(state) == 3


def test_beacon_encode_value(mock_logger, mock_packet_manager):
    """Tests the _encode_value method.

    Args:
        mock_logger: Mocked Logger instance.
        mock_packet_manager: Mocked PacketManager instance.
    """
    from pysquared.binary_encoder import BinaryEncoder

    beacon = Beacon(mock_logger, "test_beacon", mock_packet_manager, 0.0)
    encoder = BinaryEncoder()

    # Test integer encoding
    beacon._encode_value(encoder, "small_int", 100)
    beacon._encode_value(encoder, "medium_int", 30000)
    beacon._encode_value(encoder, "large_int", 2000000000)

    # Test float encoding
    beacon._encode_value(encoder, "test_float", 3.14)

    # Test string encoding
    beacon._encode_value(encoder, "test_string", "hello")

    # Test list encoding (3-element numeric)
    beacon._encode_value(encoder, "acceleration", [1.0, 2.0, 3.0])

    # Test list encoding (non-numeric)
    beacon._encode_value(encoder, "text_list", ["a", "b"])

    # Get encoded data and verify it can be decoded
    data = encoder.to_bytes()
    assert isinstance(data, bytes)
    assert len(data) > 0

    # Decode and verify expected values are present
    decoded = beacon.decode_binary_beacon(data, encoder.get_key_map())

    # Check that expected values are in the decoded data
    values = list(decoded.values())
    assert 100 in values
    assert 30000 in values
    assert 2000000000 in values
    assert any(abs(v - 3.14) < 0.01 for v in values if isinstance(v, float))
    assert "hello" in values
    # The list [1.0, 2.0, 3.0] should be split into individual float values
    assert any(abs(v - 1.0) < 0.01 for v in values if isinstance(v, float))
    assert any(abs(v - 2.0) < 0.01 for v in values if isinstance(v, float))
    assert any(abs(v - 3.0) < 0.01 for v in values if isinstance(v, float))
    # The text list should be converted to string
    assert "['a', 'b']" in values or '["a", "b"]' in values
=======
        imu,
    )

    _ = beacon.send()

    # Verify the error was logged
    mock_logger.error.assert_called_with(
        "Error retrieving acceleration",
        imu.get_acceleration.side_effect,
        sensor="MockIMU",
        index=0,
    )

    # Verify beacon was still sent (despite the error)
    mock_packet_manager.send.assert_called_once()


@patch("pysquared.nvm.flag.microcontroller")
@patch("pysquared.nvm.counter.microcontroller")
def test_beacon_send_with_imu_angular_velocity_error(
    mock_flag_microcontroller,
    mock_counter_microcontroller,
    mock_logger,
    mock_packet_manager,
):
    """Tests sending a beacon when IMU angular_velocity sensor fails.

    Args:
        mock_flag_microcontroller: Mocked microcontroller for Flag.
        mock_counter_microcontroller: Mocked microcontroller for Counter.
        mock_logger: Mocked Logger instance.
        mock_packet_manager: Mocked PacketManager instance.
    """
    mock_flag_microcontroller.nvm = setup_datastore
    mock_counter_microcontroller.nvm = setup_datastore

    imu = MockIMU()
    # Mock the get_angular_velocity method to raise an exception
    imu.get_angular_velocity = MagicMock(
        side_effect=Exception("AngularVelocityscope sensor failure")
    )

    beacon = Beacon(
        mock_logger,
        "test_beacon",
        mock_packet_manager,
        0,
        imu,
    )

    _ = beacon.send()

    # Verify the error was logged
    mock_logger.error.assert_called_with(
        "Error retrieving angular velocity",
        imu.get_angular_velocity.side_effect,
        sensor="MockIMU",
        index=0,
    )

    # Verify beacon was still sent (despite the error)
    mock_packet_manager.send.assert_called_once()


@patch("pysquared.nvm.flag.microcontroller")
@patch("pysquared.nvm.counter.microcontroller")
def test_beacon_send_with_power_monitor_current_error(
    mock_flag_microcontroller,
    mock_counter_microcontroller,
    mock_logger,
    mock_packet_manager,
):
    """Tests sending a beacon when power monitor current sensor fails.

    Args:
        mock_flag_microcontroller: Mocked microcontroller for Flag.
        mock_counter_microcontroller: Mocked microcontroller for Counter.
        mock_logger: Mocked Logger instance.
        mock_packet_manager: Mocked PacketManager instance.
    """
    mock_flag_microcontroller.nvm = setup_datastore
    mock_counter_microcontroller.nvm = setup_datastore

    power_monitor = MockPowerMonitor()
    # Mock the get_current method to raise an exception
    power_monitor.get_current = MagicMock(
        side_effect=Exception("Current sensor failure")
    )
    power_monitor.get_current.__name__ = "get_current"

    beacon = Beacon(
        mock_logger,
        "test_beacon",
        mock_packet_manager,
        0,
        power_monitor,
    )

    _ = beacon.send()

    # Verify the error was logged
    mock_logger.error.assert_called_with(
        "Error retrieving current",
        mock_logger.error.call_args[0][1],  # The actual RuntimeError that was raised
        sensor="MockPowerMonitor",
        index=0,
    )
    # Verify the exception is a RuntimeError from avg_readings
    assert isinstance(mock_logger.error.call_args[0][1], RuntimeError)
    assert "Error retrieving reading from get_current" in str(
        mock_logger.error.call_args[0][1]
    )

    # Verify beacon was still sent (despite the error)
    mock_packet_manager.send.assert_called_once()


@patch("pysquared.nvm.flag.microcontroller")
@patch("pysquared.nvm.counter.microcontroller")
def test_beacon_send_with_power_monitor_bus_voltage_error(
    mock_flag_microcontroller,
    mock_counter_microcontroller,
    mock_logger,
    mock_packet_manager,
):
    """Tests sending a beacon when power monitor bus voltage sensor fails.

    Args:
        mock_flag_microcontroller: Mocked microcontroller for Flag.
        mock_counter_microcontroller: Mocked microcontroller for Counter.
        mock_logger: Mocked Logger instance.
        mock_packet_manager: Mocked PacketManager instance.
    """
    mock_flag_microcontroller.nvm = setup_datastore
    mock_counter_microcontroller.nvm = setup_datastore

    power_monitor = MockPowerMonitor()
    # Mock the get_bus_voltage method to raise an exception
    power_monitor.get_bus_voltage = MagicMock(
        side_effect=Exception("Bus voltage sensor failure")
    )
    power_monitor.get_bus_voltage.__name__ = "get_bus_voltage"

    beacon = Beacon(
        mock_logger,
        "test_beacon",
        mock_packet_manager,
        0,
        power_monitor,
    )

    _ = beacon.send()

    # Verify the error was logged
    mock_logger.error.assert_called_with(
        "Error retrieving bus voltage",
        mock_logger.error.call_args[0][1],  # The actual RuntimeError that was raised
        sensor="MockPowerMonitor",
        index=0,
    )
    # Verify the exception is a RuntimeError from avg_readings
    assert isinstance(mock_logger.error.call_args[0][1], RuntimeError)
    assert "Error retrieving reading from get_bus_voltage" in str(
        mock_logger.error.call_args[0][1]
    )

    # Verify beacon was still sent (despite the error)
    mock_packet_manager.send.assert_called_once()


@patch("pysquared.nvm.flag.microcontroller")
@patch("pysquared.nvm.counter.microcontroller")
def test_beacon_send_with_power_monitor_shunt_voltage_error(
    mock_flag_microcontroller,
    mock_counter_microcontroller,
    mock_logger,
    mock_packet_manager,
):
    """Tests sending a beacon when power monitor shunt voltage sensor fails.

    Args:
        mock_flag_microcontroller: Mocked microcontroller for Flag.
        mock_counter_microcontroller: Mocked microcontroller for Counter.
        mock_logger: Mocked Logger instance.
        mock_packet_manager: Mocked PacketManager instance.
    """
    mock_flag_microcontroller.nvm = setup_datastore
    mock_counter_microcontroller.nvm = setup_datastore

    power_monitor = MockPowerMonitor()
    # Mock the get_shunt_voltage method to raise an exception
    power_monitor.get_shunt_voltage = MagicMock(
        side_effect=Exception("Shunt voltage sensor failure")
    )
    power_monitor.get_shunt_voltage.__name__ = "get_shunt_voltage"

    beacon = Beacon(
        mock_logger,
        "test_beacon",
        mock_packet_manager,
        0,
        power_monitor,
    )

    _ = beacon.send()

    # Verify the error was logged
    mock_logger.error.assert_called_with(
        "Error retrieving shunt voltage",
        mock_logger.error.call_args[0][1],  # The actual RuntimeError that was raised
        sensor="MockPowerMonitor",
        index=0,
    )
    # Verify the exception is a RuntimeError from avg_readings
    assert isinstance(mock_logger.error.call_args[0][1], RuntimeError)
    assert "Error retrieving reading from get_shunt_voltage" in str(
        mock_logger.error.call_args[0][1]
    )

    # Verify beacon was still sent (despite the error)
    mock_packet_manager.send.assert_called_once()


@patch("pysquared.nvm.flag.microcontroller")
@patch("pysquared.nvm.counter.microcontroller")
def test_beacon_send_with_temperature_sensor_error(
    mock_flag_microcontroller,
    mock_counter_microcontroller,
    mock_logger,
    mock_packet_manager,
):
    """Tests sending a beacon when temperature sensor fails.

    Args:
        mock_flag_microcontroller: Mocked microcontroller for Flag.
        mock_counter_microcontroller: Mocked microcontroller for Counter.
        mock_logger: Mocked Logger instance.
        mock_packet_manager: Mocked PacketManager instance.
    """
    mock_flag_microcontroller.nvm = setup_datastore
    mock_counter_microcontroller.nvm = setup_datastore

    temp_sensor = MockTemperatureSensor()
    # Mock the get_temperature method to raise an exception
    temp_sensor.get_temperature = MagicMock(
        side_effect=Exception("Temperature sensor failure")
    )

    beacon = Beacon(
        mock_logger,
        "test_beacon",
        mock_packet_manager,
        0,
        temp_sensor,
    )

    _ = beacon.send()

    # Verify the error was logged
    mock_logger.error.assert_called_with(
        "Error retrieving temperature",
        temp_sensor.get_temperature.side_effect,
        sensor="MockTemperatureSensor",
        index=0,
    )

    # Verify beacon was still sent (despite the error)
    mock_packet_manager.send.assert_called_once()


@patch("pysquared.nvm.flag.microcontroller")
@patch("pysquared.nvm.counter.microcontroller")
def test_beacon_send_with_multiple_sensor_errors(
    mock_flag_microcontroller,
    mock_counter_microcontroller,
    mock_logger,
    mock_packet_manager,
):
    """Tests sending a beacon when multiple sensors fail.

    Args:
        mock_flag_microcontroller: Mocked microcontroller for Flag.
        mock_counter_microcontroller: Mocked microcontroller for Counter.
        mock_logger: Mocked Logger instance.
        mock_packet_manager: Mocked PacketManager instance.
    """
    mock_flag_microcontroller.nvm = setup_datastore
    mock_counter_microcontroller.nvm = setup_datastore

    imu = MockIMU()
    power_monitor = MockPowerMonitor()
    temp_sensor = MockTemperatureSensor()

    # Mock multiple methods to raise exceptions
    imu.get_acceleration = MagicMock(
        side_effect=Exception("Acceleration sensor failure")
    )
    power_monitor.get_current = MagicMock(
        side_effect=Exception("Current sensor failure")
    )
    power_monitor.get_current.__name__ = "get_current"
    temp_sensor.get_temperature = MagicMock(
        side_effect=Exception("Temperature sensor failure")
    )

    beacon = Beacon(
        mock_logger,
        "test_beacon",
        mock_packet_manager,
        0,
        imu,
        power_monitor,
        temp_sensor,
    )

    _ = beacon.send()

    # Verify all errors were logged
    assert mock_logger.error.call_count == 3

    # Check that the correct error messages were logged
    calls = mock_logger.error.call_args_list
    error_messages = [call[0][0] for call in calls]

    assert "Error retrieving acceleration" in error_messages
    assert "Error retrieving current" in error_messages
    assert "Error retrieving temperature" in error_messages

    # Verify beacon was still sent (despite the errors)
    mock_packet_manager.send.assert_called_once()
>>>>>>> d2184f2c
<|MERGE_RESOLUTION|>--- conflicted
+++ resolved
@@ -217,7 +217,6 @@
     mock_packet_manager.send.assert_called_once()
     send_args = mock_packet_manager.send.call_args[0][0]
 
-<<<<<<< HEAD
     # Data is now binary encoded, decode without key map (will use generic field names)
     d = Beacon.decode_binary_beacon(send_args)
 
@@ -242,29 +241,6 @@
     assert any(abs(v - 2.3) < 0.1 for v in values if isinstance(v, float))  # gyro y
     assert any(abs(v - 5.4) < 0.1 for v in values if isinstance(v, float))  # accel x
 
-=======
-    # power monitor sensor
-    assert pytest.approx(d["MockPowerMonitor_4_current_avg"], 0.01) == 0.5
-    assert pytest.approx(d["MockPowerMonitor_4_bus_voltage_avg"], 0.01) == 3.3
-    assert pytest.approx(d["MockPowerMonitor_4_shunt_voltage_avg"], 0.01) == 0.1
-
-    # temperature sensor
-    assert (
-        pytest.approx(d["MockTemperatureSensor_5_temperature"]["value"], 0.01) == 22.5
-    )
-    assert d["MockTemperatureSensor_5_temperature"]["timestamp"] is not None
-
-    # IMU sensor
-    assert pytest.approx(d["MockIMU_6_angular_velocity"]["value"][0], 0.1) == 0.1
-    assert pytest.approx(d["MockIMU_6_angular_velocity"]["value"][1], 0.1) == 2.3
-    assert pytest.approx(d["MockIMU_6_angular_velocity"]["value"][2], 0.1) == 4.5
-    assert d["MockIMU_6_angular_velocity"]["timestamp"] is not None
-    assert pytest.approx(d["MockIMU_6_acceleration"]["value"][0], 0.1) == 5.4
-    assert pytest.approx(d["MockIMU_6_acceleration"]["value"][1], 0.1) == 3.2
-    assert pytest.approx(d["MockIMU_6_acceleration"]["value"][2], 0.1) == 1.0
-    assert d["MockIMU_6_acceleration"]["timestamp"] is not None
->>>>>>> d2184f2c
-
 
 def test_avg_readings_function():
     """Tests the avg_readings standalone function."""
@@ -303,31 +279,19 @@
         return Voltage(value)
 
     # Test with a specific number of readings that's a multiple of our pattern length
-<<<<<<< HEAD
-    result = beacon.avg_readings(incrementing_func, num_readings=5)
-=======
     result = avg_readings(incrementing_func, num_readings=5)
->>>>>>> d2184f2c
     assert result == expected_avg
 
 
 @patch("pysquared.nvm.flag.microcontroller")
 @patch("pysquared.nvm.counter.microcontroller")
-<<<<<<< HEAD
 def test_beacon_create_key_map(
-=======
-def test_beacon_send_with_imu_acceleration_error(
->>>>>>> d2184f2c
     mock_flag_microcontroller,
     mock_counter_microcontroller,
     mock_logger,
     mock_packet_manager,
 ):
-<<<<<<< HEAD
     """Tests the create_key_map method.
-=======
-    """Tests sending a beacon when IMU acceleration sensor fails.
->>>>>>> d2184f2c
 
     Args:
         mock_flag_microcontroller: Mocked microcontroller for Flag.
@@ -338,21 +302,11 @@
     mock_flag_microcontroller.nvm = setup_datastore
     mock_counter_microcontroller.nvm = setup_datastore
 
-<<<<<<< HEAD
-=======
-    imu = MockIMU()
-    # Mock the get_acceleration method to raise an exception
-    imu.get_acceleration = MagicMock(
-        side_effect=Exception("Acceleration sensor failure")
-    )
-
->>>>>>> d2184f2c
     beacon = Beacon(
         mock_logger,
         "test_beacon",
         mock_packet_manager,
         0,
-<<<<<<< HEAD
         Processor(),
         MockFlag(0, 0),
         MockCounter(0),
@@ -363,7 +317,7 @@
     )
 
     # Test create_key_map
-    key_map = beacon.create_key_map()
+    key_map = beacon.generate_key_mapping()
 
     # Verify key_map is a dictionary
     assert isinstance(key_map, dict)
@@ -384,10 +338,10 @@
         "MockTemperatureSensor_5_temperature_timestamp",
     ]
 
-    # Add IMU keys (acceleration and gyroscope, 3 components each)
+    # Add IMU keys (acceleration and angular_velocity, 3 components each)
     for i in range(3):
         expected_keys.append(f"MockIMU_6_acceleration_{i}")
-        expected_keys.append(f"MockIMU_6_gyroscope_{i}")
+        expected_keys.append(f"MockIMU_6_angular_velocity_{i}")
 
     # Check that all expected keys are present in the values of key_map
     key_map_values = set(key_map.values())
@@ -400,6 +354,51 @@
     for hash_val, key_name in key_map.items():
         assert isinstance(hash_val, int)
         assert isinstance(key_name, str)
+
+
+def test_beacon_send_with_imu_acceleration_error(
+    mock_flag_microcontroller,
+    mock_counter_microcontroller,
+    mock_logger,
+    mock_packet_manager,
+):
+    """Tests sending a beacon when IMU acceleration sensor fails.
+
+    Args:
+        mock_flag_microcontroller: Mocked microcontroller for Flag.
+        mock_counter_microcontroller: Mocked microcontroller for Counter.
+        mock_logger: Mocked Logger instance.
+        mock_packet_manager: Mocked PacketManager instance.
+    """
+    mock_flag_microcontroller.nvm = setup_datastore
+    mock_counter_microcontroller.nvm = setup_datastore
+
+    imu = MockIMU()
+    # Mock the get_acceleration method to raise an exception
+    imu.get_acceleration = MagicMock(
+        side_effect=Exception("Acceleration sensor failure")
+    )
+
+    beacon = Beacon(
+        mock_logger,
+        "test_beacon",
+        mock_packet_manager,
+        0,
+        imu,
+    )
+
+    _ = beacon.send()
+
+    # Verify the error was logged
+    mock_logger.error.assert_called_with(
+        "Error retrieving acceleration",
+        imu.get_acceleration.side_effect,
+        sensor="MockIMU",
+        index=0,
+    )
+
+    # Verify beacon was still sent (despite the error)
+    mock_packet_manager.send.assert_called_once()
 
 
 def test_beacon_encode_binary_state(mock_logger, mock_packet_manager):
@@ -589,22 +588,6 @@
     assert any(abs(v - 3.0) < 0.01 for v in values if isinstance(v, float))
     # The text list should be converted to string
     assert "['a', 'b']" in values or '["a", "b"]' in values
-=======
-        imu,
-    )
-
-    _ = beacon.send()
-
-    # Verify the error was logged
-    mock_logger.error.assert_called_with(
-        "Error retrieving acceleration",
-        imu.get_acceleration.side_effect,
-        sensor="MockIMU",
-        index=0,
-    )
-
-    # Verify beacon was still sent (despite the error)
-    mock_packet_manager.send.assert_called_once()
 
 
 @patch("pysquared.nvm.flag.microcontroller")
@@ -919,5 +902,4 @@
     assert "Error retrieving temperature" in error_messages
 
     # Verify beacon was still sent (despite the errors)
-    mock_packet_manager.send.assert_called_once()
->>>>>>> d2184f2c
+    mock_packet_manager.send.assert_called_once()