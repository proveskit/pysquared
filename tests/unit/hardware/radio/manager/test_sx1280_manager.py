from typing import Generator
from unittest.mock import MagicMock, patch

import pytest
from busio import SPI
from digitalio import DigitalInOut

from mocks.adafruit_rfm.rfm9x import RFM9x
from mocks.proves_sx1280.sx1280 import SX1280
from pysquared.config.radio import RadioConfig
from pysquared.hardware.exception import HardwareInitializationError
from pysquared.hardware.radio.manager.sx1280 import SX1280Manager
from pysquared.hardware.radio.modulation import FSK, LoRa
from pysquared.logger import Logger


@pytest.fixture
def mock_spi() -> MagicMock:
    return MagicMock(spec=SPI)


@pytest.fixture
def mock_chip_select() -> MagicMock:
    return MagicMock(spec=DigitalInOut)


@pytest.fixture
def mock_reset() -> MagicMock:
    return MagicMock(spec=DigitalInOut)


@pytest.fixture
def mock_busy() -> MagicMock:
    return MagicMock(spec=DigitalInOut)


@pytest.fixture
def mock_txen() -> MagicMock:
    return MagicMock(spec=DigitalInOut)


@pytest.fixture
def mock_rxen() -> MagicMock:
    return MagicMock(spec=DigitalInOut)


@pytest.fixture
def mock_logger() -> MagicMock:
    return MagicMock(spec=Logger)


@pytest.fixture
def mock_radio_config() -> RadioConfig:
    return RadioConfig(
        {
            "license": "testlicense",
            "modulation": "FSK",
            "sender_id": 1,
            "receiver_id": 2,
            "transmit_frequency": 915,
            "start_time": 0,
            "fsk": {"broadcast_address": 255, "node_address": 1, "modulation_type": 0},
            "lora": {
                "ack_delay": 0.2,
                "coding_rate": 5,
                "cyclic_redundancy_check": True,
                "spreading_factor": 7,
                "transmit_power": 23,
            },
        }
    )


@pytest.fixture
def mock_sx1280(
    mock_spi: MagicMock,
    mock_chip_select: MagicMock,
    mock_reset: MagicMock,
    mock_busy: MagicMock,
    mock_txen: MagicMock,
    mock_rxen: MagicMock,
) -> Generator[MagicMock, None, None]:
    with patch("pysquared.hardware.radio.manager.sx1280.SX1280") as mock_class:
        mock_class.return_value = SX1280(
            mock_spi,
            mock_chip_select,
            mock_reset,
            mock_busy,
            frequency=2.4,
            txen=mock_txen,
            rxen=mock_rxen,
        )
        yield mock_class


def test_init_fsk_success(
    mock_sx1280: MagicMock,
    mock_logger: MagicMock,
    mock_spi: MagicMock,
    mock_chip_select: MagicMock,
    mock_reset: MagicMock,
    mock_busy: MagicMock,
    mock_txen: MagicMock,
    mock_rxen: MagicMock,
    mock_radio_config: RadioConfig,
):
    """Test successful initialization when radio_config.modulation is set to "FSK"."""
    mock_radio_instance = MagicMock(spec=SX1280)
    mock_sx1280.return_value = mock_radio_instance

    manager = SX1280Manager(
        mock_logger,
        mock_radio_config,
        mock_spi,
        mock_chip_select,
        mock_reset,
        mock_busy,
        2.4,
        mock_txen,
        mock_rxen,
    )

    mock_sx1280.assert_called_once_with(
        mock_spi,
        mock_chip_select,
        mock_reset,
        mock_busy,
        frequency=2.4,
        txen=mock_txen,
        rxen=mock_rxen,
    )
    assert manager._radio == mock_radio_instance
    mock_logger.debug.assert_called_with(
        "Initializing radio", radio_type="SX1280Manager", modulation="FSK"
    )


def test_init_lora_success(
    mock_sx1280: MagicMock,
    mock_logger: MagicMock,
    mock_spi: MagicMock,
    mock_chip_select: MagicMock,
    mock_reset: MagicMock,
    mock_busy: MagicMock,
    mock_txen: MagicMock,
    mock_rxen: MagicMock,
    mock_radio_config: RadioConfig,
):
    """Test successful initialization when radio_config.modulation is set to "LoRa"."""
    mock_radio_config.modulation = "LoRa"
    mock_radio_instance = MagicMock(spec=SX1280)
    mock_sx1280.return_value = mock_radio_instance

    manager = SX1280Manager(
        mock_logger,
        mock_radio_config,
        mock_spi,
        mock_chip_select,
        mock_reset,
        mock_busy,
        2.4,
        mock_txen,
        mock_rxen,
    )

    mock_sx1280.assert_called_once_with(
        mock_spi,
        mock_chip_select,
        mock_reset,
        mock_busy,
        frequency=2.4,
        txen=mock_txen,
        rxen=mock_rxen,
    )
    assert manager._radio == mock_radio_instance
    mock_logger.debug.assert_called_with(
        "Initializing radio", radio_type="SX1280Manager", modulation="LoRa"
    )


@pytest.mark.slow
def test_init_with_retries_fsk(
    mock_sx1280: MagicMock,
    mock_logger: MagicMock,
    mock_spi: MagicMock,
    mock_chip_select: MagicMock,
    mock_reset: MagicMock,
    mock_busy: MagicMock,
    mock_txen: MagicMock,
    mock_rxen: MagicMock,
    mock_radio_config: RadioConfig,
):
    """Test successful initialization when radio_config.modulation is set to "FSK"."""
    mock_sx1280.side_effect = Exception("Simulated FSK failure")

    with pytest.raises(HardwareInitializationError):
        SX1280Manager(
            mock_logger,
            mock_radio_config,
            mock_spi,
            mock_chip_select,
            mock_reset,
            mock_busy,
            2.4,
            mock_txen,
            mock_rxen,
        )

    mock_logger.debug.assert_called_with(
        "Initializing radio", radio_type="SX1280Manager", modulation="FSK"
    )
    assert mock_sx1280.call_count == 3


@pytest.mark.slow
def test_init_with_retries_lora(
    mock_sx1280: MagicMock,
    mock_logger: MagicMock,
    mock_spi: MagicMock,
    mock_chip_select: MagicMock,
    mock_reset: MagicMock,
    mock_busy: MagicMock,
    mock_txen: MagicMock,
    mock_rxen: MagicMock,
    mock_radio_config: RadioConfig,
):
    """Test successful initialization when radio_config.modulation is set to "FSK"."""
    mock_sx1280.side_effect = Exception("Simulated FSK failure")

    with pytest.raises(HardwareInitializationError):
        SX1280Manager(
            mock_logger,
            mock_radio_config,
            mock_spi,
            mock_chip_select,
            mock_reset,
            mock_busy,
            2.4,
            mock_txen,
            mock_rxen,
        )

    mock_logger.debug.assert_called_with(
        "Initializing radio", radio_type="SX1280Manager", modulation="FSK"
    )
    assert mock_sx1280.call_count == 3


# Test send Method
def test_send_success_bytes(
    mock_sx1280: MagicMock,
    mock_logger: MagicMock,
    mock_spi: MagicMock,
    mock_chip_select: MagicMock,
    mock_reset: MagicMock,
    mock_busy: MagicMock,
    mock_txen: MagicMock,
    mock_rxen: MagicMock,
    mock_radio_config: RadioConfig,
):
    """Test successful sending of bytes."""
    mock_radio_config.modulation = "LoRa"
    mock_radio_instance = MagicMock(spec=RFM9x)
    mock_radio_instance.send = MagicMock()
    mock_sx1280.return_value = mock_radio_instance

    manager = SX1280Manager(
        mock_logger,
        mock_radio_config,
        mock_spi,
        mock_chip_select,
        mock_reset,
        mock_busy,
        2.4,
        mock_txen,
        mock_rxen,
    )

    msg = b"Hello Radio"
    _ = manager.send(msg)

<<<<<<< HEAD
    mock_radio_instance.send.assert_called_once_with(msg)
=======
    license_bytes: bytes = bytes(mock_radio_config.license, "UTF-8")
    expected_msg: bytes = b" ".join([license_bytes, msg, license_bytes])

    assert result is True
    mock_radio_instance.send.assert_called_once_with(expected_msg)
    mock_logger.info.assert_called_once_with("Radio message sent")


def test_send_success_string(
    mock_sx1280: MagicMock,
    mock_logger: MagicMock,
    mock_spi: MagicMock,
    mock_chip_select: MagicMock,
    mock_reset: MagicMock,
    mock_busy: MagicMock,
    mock_txen: MagicMock,
    mock_rxen: MagicMock,
    mock_radio_config: RadioConfig,
):
    """Test successful sending of a string (should be converted to bytes)."""
    mock_radio_config.modulation = "LoRa"
    mock_radio_instance = MagicMock(spec=RFM9x)
    mock_radio_instance.send = MagicMock()
    mock_radio_instance.send.return_value = True
    mock_sx1280.return_value = mock_radio_instance

    manager = SX1280Manager(
        mock_logger,
        mock_radio_config,
        mock_spi,
        mock_chip_select,
        mock_reset,
        mock_busy,
        2.4,
        mock_txen,
        mock_rxen,
    )

    data_str = "Hello String"
    expected_bytes: bytes = b" ".join(
        [
            bytes(mock_radio_config.license, "UTF-8"),
            bytes(data_str, "UTF-8"),
            bytes(mock_radio_config.license, "UTF-8"),
        ]
    )

    result = manager.send(data_str)

    assert result is True
    mock_radio_instance.send.assert_called_once_with(expected_bytes)
    mock_logger.info.assert_called_once_with("Radio message sent")


def test_send_unexpected_type(
    mock_sx1280: MagicMock,
    mock_logger: MagicMock,
    mock_spi: MagicMock,
    mock_chip_select: MagicMock,
    mock_reset: MagicMock,
    mock_busy: MagicMock,
    mock_txen: MagicMock,
    mock_rxen: MagicMock,
    mock_radio_config: RadioConfig,
):
    """Test successful sending of a string (should be converted to bytes)."""
    mock_radio_config.modulation = "LoRa"
    mock_radio_instance = MagicMock(spec=RFM9x)
    mock_radio_instance.send = MagicMock()
    mock_radio_instance.send.return_value = True
    mock_sx1280.return_value = mock_radio_instance

    manager = SX1280Manager(
        mock_logger,
        mock_radio_config,
        mock_spi,
        mock_chip_select,
        mock_reset,
        mock_busy,
        2.4,
        mock_txen,
        mock_rxen,
    )

    result = manager.send(manager)
    assert result is True

    mock_radio_instance.send.assert_called_once_with(
        bytes(f"testlicense {manager} testlicense", "UTF-8")
    )
    mock_logger.warning.assert_called_once_with(
        "Attempting to send non-bytes/str data type: <class 'pysquared.hardware.radio.manager.sx1280.SX1280Manager'>",
    )
>>>>>>> dffd7051


def test_send_unlicensed(
    mock_sx1280: MagicMock,
    mock_logger: MagicMock,
    mock_spi: MagicMock,
    mock_chip_select: MagicMock,
    mock_reset: MagicMock,
    mock_busy: MagicMock,
    mock_txen: MagicMock,
    mock_rxen: MagicMock,
    mock_radio_config: RadioConfig,
):
    """Test send attempt when not licensed."""
    mock_radio_config.modulation = "LoRa"
    mock_radio_instance = MagicMock(spec=RFM9x)
    mock_radio_instance.send = MagicMock()
    mock_sx1280.return_value = mock_radio_instance

    mock_radio_config.license = ""  # Simulate unlicensed state

    manager = SX1280Manager(
        mock_logger,
        mock_radio_config,
        mock_spi,
        mock_chip_select,
        mock_reset,
        mock_busy,
        2.4,
        mock_txen,
        mock_rxen,
    )

    result = manager.send(b"test")

    assert result is False
    mock_radio_instance.send.assert_not_called()
    mock_logger.warning.assert_called_once_with(
        "Radio send attempt failed: Not licensed."
    )


def test_send_exception(
    mock_sx1280: MagicMock,
    mock_logger: MagicMock,
    mock_spi: MagicMock,
    mock_chip_select: MagicMock,
    mock_reset: MagicMock,
    mock_busy: MagicMock,
    mock_txen: MagicMock,
    mock_rxen: MagicMock,
    mock_radio_config: RadioConfig,
):
    """Test handling of exception during radio.send()."""
    mock_radio_config.modulation = "LoRa"
    mock_radio_instance = MagicMock(spec=RFM9x)
    mock_radio_instance.send = MagicMock()
    send_error = RuntimeError("SPI Error")
    mock_radio_instance.send.side_effect = send_error
    mock_sx1280.return_value = mock_radio_instance

    manager = SX1280Manager(
        mock_logger,
        mock_radio_config,
        mock_spi,
        mock_chip_select,
        mock_reset,
        mock_busy,
        2.4,
        mock_txen,
        mock_rxen,
    )

    result = manager.send(b"test")

    assert result is False
    mock_logger.error.assert_called_once_with("Error sending radio message", send_error)


def test_get_modulation_initialized(
    mock_sx1280: MagicMock,
    mock_logger: MagicMock,
    mock_spi: MagicMock,
    mock_chip_select: MagicMock,
    mock_reset: MagicMock,
    mock_busy: MagicMock,
    mock_txen: MagicMock,
    mock_rxen: MagicMock,
    mock_radio_config: RadioConfig,
):
    """Test get_modulation when radio is initialized."""
    # Test FSK instance
    manager = SX1280Manager(
        mock_logger,
        mock_radio_config,
        mock_spi,
        mock_chip_select,
        mock_reset,
        mock_busy,
        2.4,
        mock_txen,
        mock_rxen,
    )
    assert manager.get_modulation() == LoRa

    # Test LoRa instance
    mock_radio_config.modulation = "LoRa"
    manager = SX1280Manager(
        mock_logger,
        mock_radio_config,
        mock_spi,
        mock_chip_select,
        mock_reset,
        mock_busy,
        2.4,
        mock_txen,
        mock_rxen,
    )
    assert manager.get_modulation() == LoRa


def test_receive_success(
    mock_sx1280: MagicMock,
    mock_logger: MagicMock,
    mock_spi: MagicMock,
    mock_chip_select: MagicMock,
    mock_reset: MagicMock,
    mock_busy: MagicMock,
    mock_txen: MagicMock,
    mock_rxen: MagicMock,
    mock_radio_config: RadioConfig,
):
    """Test successful reception of a message."""
    mock_radio_config.modulation = "LoRa"
    mock_radio_instance = MagicMock(spec=RFM9x)
    expected_data = b"Received Data"
    mock_radio_instance.receive = MagicMock()
    mock_radio_instance.receive.return_value = expected_data
    mock_sx1280.return_value = mock_radio_instance

    manager = SX1280Manager(
        mock_logger,
        mock_radio_config,
        mock_spi,
        mock_chip_select,
        mock_reset,
        mock_busy,
        2.4,
        mock_txen,
        mock_rxen,
    )

    received_data = manager.receive(timeout=10)

    assert received_data == expected_data
    mock_radio_instance.receive.assert_called_once_with(keep_listening=True)
    mock_logger.error.assert_not_called()


def test_receive_no_message(
    mock_sx1280: MagicMock,
    mock_logger: MagicMock,
    mock_spi: MagicMock,
    mock_chip_select: MagicMock,
    mock_reset: MagicMock,
    mock_busy: MagicMock,
    mock_txen: MagicMock,
    mock_rxen: MagicMock,
    mock_radio_config: RadioConfig,
):
    """Test receiving when no message is available (timeout)."""
    mock_radio_config.modulation = "LoRa"
    mock_radio_instance = MagicMock(spec=RFM9x)
    mock_radio_instance.receive = MagicMock()
    mock_radio_instance.receive.return_value = None  # Simulate timeout
    mock_sx1280.return_value = mock_radio_instance

    manager = SX1280Manager(
        mock_logger,
        mock_radio_config,
        mock_spi,
        mock_chip_select,
        mock_reset,
        mock_busy,
        2.4,
        mock_txen,
        mock_rxen,
    )

    received_data = manager.receive(timeout=10)

    assert received_data is None
    mock_radio_instance.receive.assert_called_once_with(keep_listening=True)
    mock_logger.debug.assert_called_with("No message received")
    mock_logger.error.assert_not_called()


def test_receive_exception(
    mock_sx1280: MagicMock,
    mock_logger: MagicMock,
    mock_spi: MagicMock,
    mock_chip_select: MagicMock,
    mock_reset: MagicMock,
    mock_busy: MagicMock,
    mock_txen: MagicMock,
    mock_rxen: MagicMock,
    mock_radio_config: RadioConfig,
):
    """Test handling of exception during radio.receive()."""
    mock_radio_config.modulation = "LoRa"
    mock_radio_instance = MagicMock(spec=RFM9x)
    mock_radio_instance.receive = MagicMock()
    receive_error = RuntimeError("Receive Error")
    mock_radio_instance.receive.side_effect = receive_error
    mock_sx1280.return_value = mock_radio_instance

    manager = SX1280Manager(
        mock_logger,
        mock_radio_config,
        mock_spi,
        mock_chip_select,
        mock_reset,
        mock_busy,
        2.4,
        mock_txen,
        mock_rxen,
    )

    received_data = manager.receive()

    assert received_data is None
    mock_radio_instance.receive.assert_called_once_with(keep_listening=True)
    mock_logger.error.assert_called_once_with("Error receiving data", receive_error)<|MERGE_RESOLUTION|>--- conflicted
+++ resolved
@@ -10,7 +10,7 @@
 from pysquared.config.radio import RadioConfig
 from pysquared.hardware.exception import HardwareInitializationError
 from pysquared.hardware.radio.manager.sx1280 import SX1280Manager
-from pysquared.hardware.radio.modulation import FSK, LoRa
+from pysquared.hardware.radio.modulation import LoRa
 from pysquared.logger import Logger
 
 
@@ -279,103 +279,7 @@
     msg = b"Hello Radio"
     _ = manager.send(msg)
 
-<<<<<<< HEAD
     mock_radio_instance.send.assert_called_once_with(msg)
-=======
-    license_bytes: bytes = bytes(mock_radio_config.license, "UTF-8")
-    expected_msg: bytes = b" ".join([license_bytes, msg, license_bytes])
-
-    assert result is True
-    mock_radio_instance.send.assert_called_once_with(expected_msg)
-    mock_logger.info.assert_called_once_with("Radio message sent")
-
-
-def test_send_success_string(
-    mock_sx1280: MagicMock,
-    mock_logger: MagicMock,
-    mock_spi: MagicMock,
-    mock_chip_select: MagicMock,
-    mock_reset: MagicMock,
-    mock_busy: MagicMock,
-    mock_txen: MagicMock,
-    mock_rxen: MagicMock,
-    mock_radio_config: RadioConfig,
-):
-    """Test successful sending of a string (should be converted to bytes)."""
-    mock_radio_config.modulation = "LoRa"
-    mock_radio_instance = MagicMock(spec=RFM9x)
-    mock_radio_instance.send = MagicMock()
-    mock_radio_instance.send.return_value = True
-    mock_sx1280.return_value = mock_radio_instance
-
-    manager = SX1280Manager(
-        mock_logger,
-        mock_radio_config,
-        mock_spi,
-        mock_chip_select,
-        mock_reset,
-        mock_busy,
-        2.4,
-        mock_txen,
-        mock_rxen,
-    )
-
-    data_str = "Hello String"
-    expected_bytes: bytes = b" ".join(
-        [
-            bytes(mock_radio_config.license, "UTF-8"),
-            bytes(data_str, "UTF-8"),
-            bytes(mock_radio_config.license, "UTF-8"),
-        ]
-    )
-
-    result = manager.send(data_str)
-
-    assert result is True
-    mock_radio_instance.send.assert_called_once_with(expected_bytes)
-    mock_logger.info.assert_called_once_with("Radio message sent")
-
-
-def test_send_unexpected_type(
-    mock_sx1280: MagicMock,
-    mock_logger: MagicMock,
-    mock_spi: MagicMock,
-    mock_chip_select: MagicMock,
-    mock_reset: MagicMock,
-    mock_busy: MagicMock,
-    mock_txen: MagicMock,
-    mock_rxen: MagicMock,
-    mock_radio_config: RadioConfig,
-):
-    """Test successful sending of a string (should be converted to bytes)."""
-    mock_radio_config.modulation = "LoRa"
-    mock_radio_instance = MagicMock(spec=RFM9x)
-    mock_radio_instance.send = MagicMock()
-    mock_radio_instance.send.return_value = True
-    mock_sx1280.return_value = mock_radio_instance
-
-    manager = SX1280Manager(
-        mock_logger,
-        mock_radio_config,
-        mock_spi,
-        mock_chip_select,
-        mock_reset,
-        mock_busy,
-        2.4,
-        mock_txen,
-        mock_rxen,
-    )
-
-    result = manager.send(manager)
-    assert result is True
-
-    mock_radio_instance.send.assert_called_once_with(
-        bytes(f"testlicense {manager} testlicense", "UTF-8")
-    )
-    mock_logger.warning.assert_called_once_with(
-        "Attempting to send non-bytes/str data type: <class 'pysquared.hardware.radio.manager.sx1280.SX1280Manager'>",
-    )
->>>>>>> dffd7051
 
 
 def test_send_unlicensed(
