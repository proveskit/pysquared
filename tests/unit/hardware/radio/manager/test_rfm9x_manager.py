--- conflicted
+++ resolved
@@ -278,93 +278,9 @@
     )
 
     msg = b"Hello Radio"
-<<<<<<< HEAD
     _ = manager.send(msg)
 
     mock_radio_instance.send.assert_called_once_with(msg)
-=======
-    result = manager.send(msg)
-
-    license_bytes: bytes = bytes(mock_radio_config.license, "UTF-8")
-    expected_msg: bytes = b" ".join([license_bytes, msg, license_bytes])
-
-    assert result is True
-    mock_radio_instance.send.assert_called_once_with(expected_msg)
-    mock_logger.info.assert_called_once_with("Radio message sent")
-
-
-def test_send_success_string(
-    mock_rfm9x: MagicMock,
-    mock_logger: MagicMock,
-    mock_spi: MagicMock,
-    mock_chip_select: MagicMock,
-    mock_reset: MagicMock,
-    mock_radio_config: RadioConfig,
-):
-    """Test successful sending of a string (should be converted to bytes)."""
-    mock_radio_config.modulation = "LoRa"
-    mock_radio_instance = MagicMock(spec=RFM9x)
-    mock_radio_instance.send = MagicMock()
-    mock_radio_instance.send.return_value = True
-    mock_rfm9x.return_value = mock_radio_instance
-
-    manager = RFM9xManager(
-        mock_logger,
-        mock_radio_config,
-        mock_spi,
-        mock_chip_select,
-        mock_reset,
-    )
-
-    data_str = "Hello String"
-    expected_bytes: bytes = b" ".join(
-        [
-            bytes(mock_radio_config.license, "UTF-8"),
-            bytes(data_str, "UTF-8"),
-            bytes(mock_radio_config.license, "UTF-8"),
-        ]
-    )
-
-    result = manager.send(data_str)
-
-    assert result is True
-    mock_radio_instance.send.assert_called_once_with(expected_bytes)
-    mock_logger.info.assert_called_once_with("Radio message sent")
-
-
-def test_send_unexpected_type(
-    mock_rfm9x: MagicMock,
-    mock_logger: MagicMock,
-    mock_spi: MagicMock,
-    mock_chip_select: MagicMock,
-    mock_reset: MagicMock,
-    mock_radio_config: RadioConfig,
-):
-    """Test successful sending of a string (should be converted to bytes)."""
-    mock_radio_config.modulation = "LoRa"
-    mock_radio_instance = MagicMock(spec=RFM9x)
-    mock_radio_instance.send = MagicMock()
-    mock_radio_instance.send.return_value = True
-    mock_rfm9x.return_value = mock_radio_instance
-
-    manager = RFM9xManager(
-        mock_logger,
-        mock_radio_config,
-        mock_spi,
-        mock_chip_select,
-        mock_reset,
-    )
-
-    result = manager.send(manager)
-    assert result is True
-
-    mock_radio_instance.send.assert_called_once_with(
-        bytes(f"testlicense {manager} testlicense", "UTF-8")
-    )
-    mock_logger.warning.assert_called_once_with(
-        "Attempting to send non-bytes/str data type: <class 'pysquared.hardware.radio.manager.rfm9x.RFM9xManager'>",
-    )
->>>>>>> dffd7051
 
 
 def test_send_unlicensed(
@@ -640,7 +556,6 @@
     mock_radio_config: RadioConfig,
 ):
     """Test modifying the radio configuration."""
-<<<<<<< HEAD
     # Create manager without initializing the radio
     manager = RFM9xManager.__new__(RFM9xManager)
     manager._log = mock_logger
@@ -649,30 +564,20 @@
     # Initialize the radio manually
     manager._radio = RFM9x(
         mock_spi, mock_chip_select, mock_reset, mock_radio_config.transmit_frequency
-=======
-    mock_radio_config.modulation = "LoRa"
-
-    manager = RFM9xManager(
-        mock_logger,
-        mock_radio_config,
-        mock_spi,
-        mock_chip_select,
-        mock_reset,
->>>>>>> dffd7051
     )
     manager._radio.node = mock_radio_config.sender_id
     manager._radio.ack_delay = mock_radio_config.lora.ack_delay
 
-    # Create a new config with modified node address
-    new_config = mock_radio_config
-    new_config.sender_id = 255
-
     # Modify the config
-    manager.modify_config("sender_id", new_config.sender_id)
+    manager.modify_config("sender_id", 255)
+    manager.modify_config("spreading_factor", 7)
 
     # Verify the radio was modified with the new config
-    assert manager._radio.node == new_config.sender_id
-    assert manager._radio.ack_delay == new_config.lora.ack_delay
+    assert manager._radio.node == 255
+    assert manager._radio.ack_delay == pytest.approx(
+        mock_radio_config.lora.ack_delay, rel=1e-9
+    )
+    # Check that preamble_length is set to 8 (default for LoRa)
     assert manager._radio.preamble_length == 8
 
 
@@ -697,17 +602,15 @@
     manager._radio.ack_delay = mock_radio_config.lora.ack_delay
     manager._radio.spreading_factor = mock_radio_config.lora.spreading_factor
 
-    # Create a new config with modified node address
-    new_config = mock_radio_config
-    new_config.sender_id = 255
-    new_config.lora.spreading_factor = 10
-
     # Modify the config
-    manager.modify_config(new_config)
+    manager.modify_config("sender_id", 255)
+    manager.modify_config("spreading_factor", 10)
 
     # Verify the radio was modified with the new config
-    assert manager._radio.node == new_config.sender_id
-    assert manager._radio.ack_delay == new_config.lora.ack_delay
+    assert manager._radio.node == 255
+    assert manager._radio.ack_delay == pytest.approx(
+        mock_radio_config.lora.ack_delay, rel=1e-9
+    )
     assert manager._radio.preamble_length == 10
 
 
@@ -719,7 +622,6 @@
     mock_radio_config: RadioConfig,
 ):
     """Test modifying the radio configuration."""
-<<<<<<< HEAD
     # Create manager without initializing the radio
     manager = RFM9xManager.__new__(RFM9xManager)
     manager._log = mock_logger
@@ -728,31 +630,17 @@
     # Initialize the radio manually
     manager._radio = RFM9xFSK(
         mock_spi, mock_chip_select, mock_reset, mock_radio_config.transmit_frequency
-=======
-
-    manager = RFM9xManager(
-        mock_logger,
-        mock_radio_config,
-        mock_spi,
-        mock_chip_select,
-        mock_reset,
-    )
-    # Verify the radio was initialized with the correct node address
-    assert manager._radio.node == mock_radio_config.sender_id
-    assert (
-        manager._radio.fsk_broadcast_address == mock_radio_config.fsk.broadcast_address  # type: ignore
->>>>>>> dffd7051
     )
     manager._radio.node = mock_radio_config.sender_id
     manager._radio.fsk_broadcast_address = mock_radio_config.fsk.broadcast_address
 
     # Modify the config
-    manager.modify_config("fsk_broadcast_address", 123)
+    manager.modify_config("sender_id", 111)
+    manager.modify_config("broadcast_address", 123)
 
     # Verify the radio was modified with the new config
-<<<<<<< HEAD
-    assert manager._radio.node == new_config.sender_id
-    assert manager._radio.fsk_broadcast_address == new_config.fsk.broadcast_address
+    assert manager._radio.node == 111
+    assert manager._radio.fsk_broadcast_address == 123
 
 
 def test_get_max_packet_size_lora(
@@ -796,10 +684,6 @@
         mock_spi, mock_chip_select, mock_reset, mock_radio_config.transmit_frequency
     )
     manager._radio.max_packet_length = 252
-=======
-    assert manager._radio.node == mock_radio_config.sender_id
-    assert manager._radio.fsk_broadcast_address == 123  # type: ignore
->>>>>>> dffd7051
 
     # Check that get_max_packet_size returns the radio's max_packet_length
     assert manager.get_max_packet_size() == 252