import pytest

import lib.pysquared.nvm.counter as counter
from lib.pysquared.logger import Logger, color
from mocks.circuitpython.byte_array import ByteArray


@pytest.fixture
def logger():
    datastore = ByteArray(size=8)
    index = 0
    count = counter.Counter(index, datastore)
    return Logger(count)


@pytest.fixture
def logger_color():
    datastore = ByteArray(size=8)
    index = 0
    count = counter.Counter(index, datastore)
    return Logger(error_counter=count, colorized=True)


def test_debug_log(capsys, logger):
    logger.debug("This is a debug message", blake="jameson")
    captured = capsys.readouterr()
    assert "DEBUG" in captured.out
    assert "This is a debug message" in captured.out
    assert '"blake": "jameson"' in captured.out


def test_debug_with_err(capsys, logger):
    logger.debug(
        "This is another debug message", err=OSError("Manually creating an OS Error")
    )
    captured = capsys.readouterr()
    assert "DEBUG" in captured.out
    assert "This is another debug message" in captured.out
    assert "OSError: Manually creating an OS Error" in captured.out


def test_info_log(capsys, logger):
    logger.info(
        "This is a info message!!",
        foo="bar",
    )
    captured = capsys.readouterr()
    assert "INFO" in captured.out
    assert "This is a info message!!" in captured.out
    assert '"foo": "bar"' in captured.out


def test_info_with_err(capsys, logger):
    logger.info(
        "This is a info message!!",
        foo="barrrr",
        err=OSError("Manually creating an OS Error"),
    )
    captured = capsys.readouterr()
    assert "INFO" in captured.out
    assert "This is a info message!!" in captured.out
    assert '"foo": "barrrr"' in captured.out
    assert "OSError: Manually creating an OS Error" in captured.out


def test_warning_log(capsys, logger):
    logger.warning(
        "This is a warning message!!??!",
        boo="bar",
        pleiades="maia",
        cube="sat",
        err=Exception("manual exception"),
    )
    captured = capsys.readouterr()
    assert "WARNING" in captured.out
    assert "This is a warning message!!??!" in captured.out
    assert '"boo": "bar"' in captured.out
    assert '"pleiades": "maia"' in captured.out
    assert '"cube": "sat"' in captured.out
    assert "Exception: manual exception" in captured.out


def test_error_log(capsys, logger):
    logger.error(
        "This is an error message",
        OSError("Manually creating an OS Error for testing"),
        hee="haa",
        pleiades="five",
        please="work",
    )
    captured = capsys.readouterr()
    assert "ERROR" in captured.out
    assert "This is an error message" in captured.out
    assert '"hee": "haa"' in captured.out
    assert '"pleiades": "five"' in captured.out
    assert '"please": "work"' in captured.out
    assert "OSError: Manually creating an OS Error for testing" in captured.out


def test_critical_log(capsys, logger):
    logger.critical(
        "THIS IS VERY CRITICAL",
        OSError("Manually creating an OS Error"),
        ad="astra",
        space="lab",
        soft="ware",
        j="20",
        config="king",
    )
    captured = capsys.readouterr()
    assert "CRITICAL" in captured.out
    assert "THIS IS VERY CRITICAL" in captured.out
    assert '"ad": "astra"' in captured.out
    assert '"space": "lab"' in captured.out
    assert '"soft": "ware"' in captured.out
    assert '"j": "20"' in captured.out
    assert '"config": "king"' in captured.out
<<<<<<< HEAD


def test_debug_log_color(capsys, logger_color):
    logger_color.debug("This is a debug message", blake="jameson")
    captured = capsys.readouterr()
    assert color(msg="DEBUG", color="blue") in captured.out
    assert "This is a debug message" in captured.out
    assert '"blake": "jameson"' in captured.out


def test_info_log_color(capsys, logger_color):
    logger_color.info("This is a info message!!", foo="bar")
    captured = capsys.readouterr()
    assert "INFO" in captured.out
    assert "This is a info message!!" in captured.out
    assert '"foo": "bar"' in captured.out


def test_warning_log_color(capsys, logger_color):
    logger_color.warning(
        "This is a warning message!!??!", boo="bar", pleiades="maia", cube="sat"
    )
    captured = capsys.readouterr()
    assert color(msg="WARNING", color="orange") in captured.out
    assert "This is a warning message!!??!" in captured.out
    assert '"boo": "bar"' in captured.out
    assert '"pleiades": "maia"' in captured.out
    assert '"cube": "sat"' in captured.out


def test_error_log_color(capsys, logger_color):
    logger_color.error(
        "This is an error message", hee="haa", pleiades="five", please="work"
    )
    captured = capsys.readouterr()
    assert color(msg="ERROR", color="pink") in captured.out
    assert "This is an error message" in captured.out
    assert '"hee": "haa"' in captured.out
    assert '"pleiades": "five"' in captured.out
    assert '"please": "work"' in captured.out


def test_critical_log_color(capsys, logger_color):
    logger_color.critical(
        "THIS IS VERY CRITICAL",
        ad="astra",
        space="lab",
        soft="ware",
        j="20",
        config="king",
    )
    captured = capsys.readouterr()
    assert color(msg="CRITICAL", color="red") in captured.out
    assert "THIS IS VERY CRITICAL" in captured.out
    assert '"ad": "astra"' in captured.out
    assert '"space": "lab"' in captured.out
    assert '"soft": "ware"' in captured.out
    assert '"j": "20"' in captured.out
    assert '"config": "king"' in captured.out
=======
    assert "OSError: Manually creating an OS Error" in captured.out
>>>>>>> 1fab48ac
<|MERGE_RESOLUTION|>--- conflicted
+++ resolved
@@ -115,7 +115,7 @@
     assert '"soft": "ware"' in captured.out
     assert '"j": "20"' in captured.out
     assert '"config": "king"' in captured.out
-<<<<<<< HEAD
+    assert "OSError: Manually creating an OS Error" in captured.out
 
 
 def test_debug_log_color(capsys, logger_color):
@@ -174,7 +174,4 @@
     assert '"space": "lab"' in captured.out
     assert '"soft": "ware"' in captured.out
     assert '"j": "20"' in captured.out
-    assert '"config": "king"' in captured.out
-=======
-    assert "OSError: Manually creating an OS Error" in captured.out
->>>>>>> 1fab48ac
+    assert '"config": "king"' in captured.out