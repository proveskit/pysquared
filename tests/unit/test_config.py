--- conflicted
+++ resolved
@@ -105,13 +105,8 @@
     assert (
         config.longest_allowable_sleep_time == json_data["longest_allowable_sleep_time"]
     ), "No match for: longest_allowable_sleep_time"
-<<<<<<< HEAD
-
-
-=======
-
-
->>>>>>> 1e89ea6d
+
+
 def test_floats(cleanup) -> None:
     file = cleanup
     with open(file, "r") as f:
@@ -165,15 +160,6 @@
     except KeyError as e:
         print(e)
 
-<<<<<<< HEAD
-    # radio
-    try:
-        config.validate("receiver_id", 11)
-    except KeyError as e:
-        print(e)
-
-=======
->>>>>>> 1e89ea6d
     # fsk
     try:
         config.validate("ack_delay", 1.5)
@@ -212,15 +198,6 @@
     with pytest.raises(ValueError):
         config.validate("cubesat_name", "more_than_seven")
 
-<<<<<<< HEAD
-    # radio config
-    with pytest.raises(ValueError):
-        config.validate("receiver_id", -1)
-    with pytest.raises(ValueError):
-        config.validate("receiver_id", 256)
-
-=======
->>>>>>> 1e89ea6d
     # transmit_frequency specific
     with pytest.raises(ValueError):
         config.validate("transmit_frequency", 0.0)
@@ -270,20 +247,6 @@
     except ValueError as e:
         print(e)
 
-<<<<<<< HEAD
-    # radio temp
-    try:
-        config.update_config("receiver_id", 1, False)
-    except ValueError as e:
-        print(e)
-    # radio permanent
-    try:
-        config.update_config("receiver_id", 1, True)
-    except ValueError as e:
-        print(e)
-
-=======
->>>>>>> 1e89ea6d
     # fsk temp
     try:
         config.update_config("ack_delay", 1.0, False)
@@ -304,9 +267,6 @@
     try:
         config.update_config("broadcast_address", 1, True)
     except ValueError as e:
-<<<<<<< HEAD
-        print(e)
-=======
         print(e)
 
 
@@ -318,5 +278,4 @@
         config.validate("modulation", "DefinitelyRealModulation")
 
     config.validate("modulation", "LoRa")
-    config.validate("modulation", "FSK")
->>>>>>> 1e89ea6d
+    config.validate("modulation", "FSK")