--- conflicted
+++ resolved
@@ -28,15 +28,12 @@
     config = Config(file)
 
     # Test basic radio config properties
-<<<<<<< HEAD
     assert config.radio.sender_id == json_data["radio"]["sender_id"], (
         "No match for: sender_id"
     )
     assert config.radio.receiver_id == json_data["radio"]["receiver_id"], (
         "No match for: receiver_id"
     )
-=======
->>>>>>> 54fa61dd
     assert (
         config.radio.transmit_frequency == json_data["radio"]["transmit_frequency"]
     ), "No match for: transmit_frequency"
