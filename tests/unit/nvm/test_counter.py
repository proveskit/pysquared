--- conflicted
+++ resolved
@@ -48,9 +48,6 @@
     mock_microcontroller.nvm = None
 
     with pytest.raises(ValueError, match="nvm is not available"):
-<<<<<<< HEAD
-        counter.Counter(0)
-=======
         counter.Counter(0)
 
 
@@ -60,5 +57,4 @@
     mock_microcontroller.nvm = datastore
 
     count = counter.Counter(0)
-    assert count.get_name() == "Counter_index_0"
->>>>>>> 1e89ea6d
+    assert count.get_name() == "Counter_index_0"