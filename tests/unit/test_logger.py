<<<<<<< HEAD
from unittest.mock import MagicMock, patch
=======
from unittest.mock import MagicMock
>>>>>>> 1e89ea6d

import pytest
from microcontroller import Pin

import pysquared.nvm.counter as counter
from pysquared.logger import Logger, _color

# Mock modules after all imports


@pytest.fixture
def logger():
    count = MagicMock(spec=counter.Counter)
    return Logger(count)


@pytest.fixture
def logger_color():
    count = MagicMock(spec=counter.Counter)
    return Logger(error_counter=count, colorized=True)


@pytest.fixture
@patch("microcontroller.Pin")
def mock_pin(mock_pin_class):
    return mock_pin_class()


def test_debug_log(capsys, logger):
    logger.debug("This is a debug message", blake="jameson")
    captured = capsys.readouterr()
    assert "DEBUG" in captured.out
    assert "This is a debug message" in captured.out
    assert '"blake": "jameson"' in captured.out


def test_debug_with_err(capsys, logger):
    logger.debug(
        "This is another debug message", err=OSError("Manually creating an OS Error")
    )
    captured = capsys.readouterr()
    assert "DEBUG" in captured.out
    assert "This is another debug message" in captured.out
    assert "OSError: Manually creating an OS Error" in captured.out


def test_info_log(capsys, logger):
    logger.info(
        "This is a info message!!",
        foo="bar",
    )
    captured = capsys.readouterr()
    assert "INFO" in captured.out
    assert "This is a info message!!" in captured.out
    assert '"foo": "bar"' in captured.out


def test_info_with_err(capsys, logger):
    logger.info(
        "This is a info message!!",
        foo="barrrr",
        err=OSError("Manually creating an OS Error"),
    )
    captured = capsys.readouterr()
    assert "INFO" in captured.out
    assert "This is a info message!!" in captured.out
    assert '"foo": "barrrr"' in captured.out
    assert "OSError: Manually creating an OS Error" in captured.out


def test_warning_log(capsys, logger):
    logger.warning(
        "This is a warning message!!??!",
        boo="bar",
        pleiades="maia",
        cube="sat",
        err=Exception("manual exception"),
    )
    captured = capsys.readouterr()
    assert "WARNING" in captured.out
    assert "This is a warning message!!??!" in captured.out
    assert '"boo": "bar"' in captured.out
    assert '"pleiades": "maia"' in captured.out
    assert '"cube": "sat"' in captured.out
    assert "Exception: manual exception" in captured.out


def test_error_log(capsys, logger):
    logger.error(
        "This is an error message",
        OSError("Manually creating an OS Error for testing"),
        hee="haa",
        pleiades="five",
        please="work",
    )
    captured = capsys.readouterr()
    assert "ERROR" in captured.out
    assert "This is an error message" in captured.out
    assert '"hee": "haa"' in captured.out
    assert '"pleiades": "five"' in captured.out
    assert '"please": "work"' in captured.out
    assert "OSError: Manually creating an OS Error for testing" in captured.out


def test_critical_log(capsys, logger):
    logger.critical(
        "THIS IS VERY CRITICAL",
        OSError("Manually creating an OS Error"),
        ad="astra",
        space="lab",
        soft="ware",
        j="20",
        config="king",
    )
    captured = capsys.readouterr()
    assert "CRITICAL" in captured.out
    assert "THIS IS VERY CRITICAL" in captured.out
    assert '"ad": "astra"' in captured.out
    assert '"space": "lab"' in captured.out
    assert '"soft": "ware"' in captured.out
    assert '"j": "20"' in captured.out
    assert '"config": "king"' in captured.out


def test_debug_log_color(capsys, logger_color):
    logger_color.debug("This is a debug message", blake="jameson")
    captured = capsys.readouterr()
    assert _color(msg="DEBUG", color="blue") in captured.out
    assert "This is a debug message" in captured.out
    assert '"blake": "jameson"' in captured.out


def test_info_log_color(capsys, logger_color):
    logger_color.info("This is a info message!!", foo="bar")
    captured = capsys.readouterr()
    assert _color(msg="INFO", color="green") in captured.out
    assert "This is a info message!!" in captured.out
    assert '"foo": "bar"' in captured.out


def test_warning_log_color(capsys, logger_color):
    logger_color.warning(
        "This is a warning message!!??!", boo="bar", pleiades="maia", cube="sat"
    )
    captured = capsys.readouterr()
    assert _color(msg="WARNING", color="orange") in captured.out
    assert "This is a warning message!!??!" in captured.out
    assert '"boo": "bar"' in captured.out
    assert '"pleiades": "maia"' in captured.out
    assert '"cube": "sat"' in captured.out


def test_error_log_color(capsys, logger_color):
    logger_color.error(
        "This is an error message",
        hee="haa",
        pleiades="five",
        please="work",
        err=OSError("Manually creating an OS Error"),
    )
    captured = capsys.readouterr()
    assert _color(msg="ERROR", color="pink") in captured.out
    assert "This is an error message" in captured.out
    assert '"hee": "haa"' in captured.out
    assert '"pleiades": "five"' in captured.out
    assert '"please": "work"' in captured.out


def test_critical_log_color(capsys, logger_color):
    logger_color.critical(
        "THIS IS VERY CRITICAL",
        ad="astra",
        space="lab",
        soft="ware",
        j="20",
        config="king",
        err=OSError("Manually creating an OS Error"),
    )
    captured = capsys.readouterr()
    assert _color(msg="CRITICAL", color="red") in captured.out
    assert "THIS IS VERY CRITICAL" in captured.out
    assert '"ad": "astra"' in captured.out
    assert '"space": "lab"' in captured.out
    assert '"soft": "ware"' in captured.out
    assert '"j": "20"' in captured.out
    assert '"config": "king"' in captured.out


# testing a kwarg of value type bytes, which previously caused a TypeError exception
def test_invalid_json_type_bytes(capsys, logger):
    byte_message = b"forming a bytes message"
    logger.debug("This is a random message", attempt=byte_message)
    captured = capsys.readouterr()
    assert "b'forming a bytes message'" in captured.out
    assert "TypeError" not in captured.out


# testing a kwarg of value type Pin, which previously caused a TypeError exception
<<<<<<< HEAD
def test_invalid_json_type_pin(capsys, logger, mock_pin):
=======
def test_invalid_json_type_pin(capsys, logger):
    mock_pin = MagicMock(spec=Pin)
>>>>>>> 1e89ea6d
    logger.debug("Initializing watchdog", pin=mock_pin)
    captured = capsys.readouterr()
    assert "TypeError" not in captured.out<|MERGE_RESOLUTION|>--- conflicted
+++ resolved
@@ -1,16 +1,10 @@
-<<<<<<< HEAD
-from unittest.mock import MagicMock, patch
-=======
 from unittest.mock import MagicMock
->>>>>>> 1e89ea6d
 
 import pytest
 from microcontroller import Pin
 
 import pysquared.nvm.counter as counter
 from pysquared.logger import Logger, _color
-
-# Mock modules after all imports
 
 
 @pytest.fixture
@@ -23,12 +17,6 @@
 def logger_color():
     count = MagicMock(spec=counter.Counter)
     return Logger(error_counter=count, colorized=True)
-
-
-@pytest.fixture
-@patch("microcontroller.Pin")
-def mock_pin(mock_pin_class):
-    return mock_pin_class()
 
 
 def test_debug_log(capsys, logger):
@@ -201,12 +189,8 @@
 
 
 # testing a kwarg of value type Pin, which previously caused a TypeError exception
-<<<<<<< HEAD
-def test_invalid_json_type_pin(capsys, logger, mock_pin):
-=======
 def test_invalid_json_type_pin(capsys, logger):
     mock_pin = MagicMock(spec=Pin)
->>>>>>> 1e89ea6d
     logger.debug("Initializing watchdog", pin=mock_pin)
     captured = capsys.readouterr()
     assert "TypeError" not in captured.out