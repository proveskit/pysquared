"""
Class for encapsulating config.json. The goal is to
distribute these values across the files & variables
that use them. Instantiation happens in main.

Also it allow values to be set temporarily or permanently using the
update_config method. Validation occurs before the update.

It is assumed the key and value to update are not empty when the
funciton is called. Also, it's important not to use the same key for
different values in the config file.
"""

import json

from .radio import RadioConfig


class Config:
    def __init__(self, config_path: str) -> None:
        self.config_file = config_path
        # parses json & assigns data to variables
        with open(self.config_file, "r") as f:
            json_data = json.loads(f.read())

        self.radio: RadioConfig = RadioConfig(json_data["radio"])
        self.cubesat_name: str = json_data["cubesat_name"]
        self.sleep_duration: int = json_data["sleep_duration"]
        self.detumble_enable_z: bool = json_data["detumble_enable_z"]
        self.detumble_enable_x: bool = json_data["detumble_enable_x"]
        self.detumble_enable_y: bool = json_data["detumble_enable_y"]
        self.jokes: list[str] = json_data["jokes"]
        self.debug: bool = json_data["debug"]
        self.heating: bool = json_data["heating"]
        self.normal_temp: int = json_data["normal_temp"]
        self.normal_battery_temp: int = json_data["normal_battery_temp"]
        self.normal_micro_temp: int = json_data["normal_micro_temp"]
        self.normal_charge_current: float = json_data["normal_charge_current"]
        self.normal_battery_voltage: float = json_data["normal_battery_voltage"]
        self.critical_battery_voltage: float = json_data["critical_battery_voltage"]
        self.reboot_time: int = json_data["reboot_time"]
        self.turbo_clock: bool = json_data["turbo_clock"]
        self.super_secret_code: str = json_data["super_secret_code"]
        self.repeat_code: str = json_data["repeat_code"]
<<<<<<< HEAD
        self.joke_reply: list[str] = json_data["joke_reply"]
=======
>>>>>>> 1e89ea6d
        self.longest_allowable_sleep_time: int = json_data[
            "longest_allowable_sleep_time"
        ]

        self.CONFIG_SCHEMA = {
            "cubesat_name": {"type": str, "min_length": 1, "max_length": 10},
            "super_secret_code": {"type": bytes, "min": 1, "max": 24},
            "repeat_code": {"type": bytes, "min": 1, "max": 4},
            "normal_charge_current": {"type": float, "min": 0.0, "max": 2000.0},
            "normal_battery_voltage": {"type": float, "min": 6.0, "max": 8.4},
            "critical_battery_voltage": {"type": float, "min": 5.4, "max": 7.2},
            "sleep_duration": {"type": int, "min": 1, "max": 86400},
            "normal_temp": {"type": int, "min": 5, "max": 40},
            "normal_battery_temp": {"type": int, "min": 1, "max": 35},
            "normal_micro_temp": {"type": int, "min": 1, "max": 50},
            "reboot_time": {"type": int, "min": 3600, "max": 604800},
<<<<<<< HEAD
            "detumble_enable_z": {"type": bool, "allowed_values": [True, False]},
            "detumble_enable_x": {"type": bool, "allowed_values": [True, False]},
            "detumble_enable_y": {"type": bool, "allowed_values": [True, False]},
            "debug": {"type": bool, "allowed_values": [True, False]},
            "heating": {"type": bool, "allowed_values": [True, False]},
            "turbo_clock": {"type": bool, "allowed_values": [True, False]},
=======
            "detumble_enable_z": {"type": bool},
            "detumble_enable_x": {"type": bool},
            "detumble_enable_y": {"type": bool},
            "debug": {"type": bool},
            "heating": {"type": bool},
            "turbo_clock": {"type": bool},
>>>>>>> 1e89ea6d
        }

    # validates values from input
    def validate(self, key: str, value) -> None:
        if key in self.CONFIG_SCHEMA:
            schema = self.CONFIG_SCHEMA[key]
            expected_type = schema["type"]

            # checks value is of same type; also covers bools
            if not isinstance(value, expected_type):
                raise TypeError

            # checks int, float, and bytes range
            if isinstance(value, (int, float, bytes)):
                if "min" in schema and value < schema["min"]:
                    raise ValueError
                if "max" in schema and value > schema["max"]:
                    raise ValueError

            # checks string range
            else:
                if "min_length" in schema and len(value) < schema["min_length"]:
                    raise ValueError
                if "max_length" in schema and len(value) > schema["max_length"]:
                    raise ValueError
        else:
            # Delegate radio-related validation to RadioConfig
            self.radio.validate(key, value)

    # permanently updates values
    def _save_config(self, key: str, value) -> None:
        with open(self.config_file, "r") as f:
            json_data = json.loads(f.read())

        json_data[key] = value

        with open(self.config_file, "w") as f:
            f.write(json.dumps(json_data))

    # handles temp or permanent updates
    def update_config(self, key: str, value, temporary: bool) -> None:
        # validates key and value and should raise error if any
        if key in self.CONFIG_SCHEMA:
            self.validate(key, value)
            # if permanent, saves to config
            if not temporary:
                self._save_config(key, value)
            # updates RAM
            setattr(self, key, value)
        else:
            # Delegate radio-related validation to RadioConfig
            self.radio.validate(key, value)
            # if permanent, saves to config
            if not temporary:
                with open(self.config_file, "r") as f:
                    json_data = json.loads(f.read())
                if key in self.radio.RADIO_SCHEMA:
                    json_data["radio"][key] = value
                elif key in self.radio.fsk.FSK_SCHEMA:
                    json_data["radio"]["fsk"][key] = value
                else:  # key is in self.radio.lora.LORA_SCHEMA
                    json_data["radio"]["lora"][key] = value
                with open(self.config_file, "w") as f:
                    f.write(json.dumps(json_data))
            # updates RAM
            if key in self.radio.RADIO_SCHEMA:
                setattr(self.radio, key, value)
            elif key in self.radio.fsk.FSK_SCHEMA:
                setattr(self.radio.fsk, key, value)
            else:  # key is in self.radio.lora.LORA_SCHEMA
                setattr(self.radio.lora, key, value)<|MERGE_RESOLUTION|>--- conflicted
+++ resolved
@@ -42,10 +42,6 @@
         self.turbo_clock: bool = json_data["turbo_clock"]
         self.super_secret_code: str = json_data["super_secret_code"]
         self.repeat_code: str = json_data["repeat_code"]
-<<<<<<< HEAD
-        self.joke_reply: list[str] = json_data["joke_reply"]
-=======
->>>>>>> 1e89ea6d
         self.longest_allowable_sleep_time: int = json_data[
             "longest_allowable_sleep_time"
         ]
@@ -62,21 +58,12 @@
             "normal_battery_temp": {"type": int, "min": 1, "max": 35},
             "normal_micro_temp": {"type": int, "min": 1, "max": 50},
             "reboot_time": {"type": int, "min": 3600, "max": 604800},
-<<<<<<< HEAD
-            "detumble_enable_z": {"type": bool, "allowed_values": [True, False]},
-            "detumble_enable_x": {"type": bool, "allowed_values": [True, False]},
-            "detumble_enable_y": {"type": bool, "allowed_values": [True, False]},
-            "debug": {"type": bool, "allowed_values": [True, False]},
-            "heating": {"type": bool, "allowed_values": [True, False]},
-            "turbo_clock": {"type": bool, "allowed_values": [True, False]},
-=======
             "detumble_enable_z": {"type": bool},
             "detumble_enable_x": {"type": bool},
             "detumble_enable_y": {"type": bool},
             "debug": {"type": bool},
             "heating": {"type": bool},
             "turbo_clock": {"type": bool},
->>>>>>> 1e89ea6d
         }
 
     # validates values from input
