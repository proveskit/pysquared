"""
Class for encapsulating config.json. The goal is to
distribute these values across the files & variables
that use them. Instantiation happens in main.

Also it allow values to be set temporarily or permanently using the
update_config method. Validation occurs before the update.

It is assumed the key and value to update are not empty when the
funciton is called. Also, it's important not to use the same key for
different values in the config file.
"""

import json

from .radio import RadioConfig


class Config:
    def __init__(self, config_path: str) -> None:
        self.config_file = config_path
        # parses json & assigns data to variables
        with open(self.config_file, "r") as f:
            json_data = json.loads(f.read())

        self.radio: RadioConfig = RadioConfig(json_data["radio"])
        self.cubesat_name: str = json_data["cubesat_name"]
        self.sleep_duration: int = json_data["sleep_duration"]
        self.detumble_enable_z: bool = json_data["detumble_enable_z"]
        self.detumble_enable_x: bool = json_data["detumble_enable_x"]
        self.detumble_enable_y: bool = json_data["detumble_enable_y"]
        self.jokes: list[str] = json_data["jokes"]
        self.debug: bool = json_data["debug"]
        self.heating: bool = json_data["heating"]
        self.normal_temp: int = json_data["normal_temp"]
        self.normal_battery_temp: int = json_data["normal_battery_temp"]
        self.normal_micro_temp: int = json_data["normal_micro_temp"]
        self.normal_charge_current: float = json_data["normal_charge_current"]
        self.normal_battery_voltage: float = json_data["normal_battery_voltage"]
        self.critical_battery_voltage: float = json_data["critical_battery_voltage"]
        self.reboot_time: int = json_data["reboot_time"]
        self.turbo_clock: bool = json_data["turbo_clock"]
        self.super_secret_code: str = json_data["super_secret_code"]
        self.repeat_code: str = json_data["repeat_code"]
        self.joke_reply: list[str] = json_data["joke_reply"]
<<<<<<< HEAD
        self.longest_allowable_sleep_time: int = json_data[
            "longest_allowable_sleep_time"
        ]
=======

        self.CONFIG_SCHEMA = {
            "cubesat_name": {"type": str, "min_length": 1, "max_length": 10},
            "super_secret_code": {"type": bytes, "min": 1, "max": 24},
            "repeat_code": {"type": bytes, "min": 1, "max": 4},
            "normal_charge_current": {"type": float, "min": 0.0, "max": 2000.0},
            "normal_battery_voltage": {"type": float, "min": 6.0, "max": 8.4},
            "critical_battery_voltage": {"type": float, "min": 5.4, "max": 7.2},
            "sleep_duration": {"type": int, "min": 1, "max": 86400},
            "normal_temp": {"type": int, "min": 5, "max": 40},
            "normal_battery_temp": {"type": int, "min": 1, "max": 35},
            "normal_micro_temp": {"type": int, "min": 1, "max": 50},
            "reboot_time": {"type": int, "min": 3600, "max": 604800},
            "detumble_enable_z": {"type": bool, "allowed_values": [True, False]},
            "detumble_enable_x": {"type": bool, "allowed_values": [True, False]},
            "detumble_enable_y": {"type": bool, "allowed_values": [True, False]},
            "debug": {"type": bool, "allowed_values": [True, False]},
            "heating": {"type": bool, "allowed_values": [True, False]},
            "turbo_clock": {"type": bool, "allowed_values": [True, False]},
        }

        self.RADIO_SCHEMA = {
            "license": {"type": bool, "allowed_values": [True, False]},
            "receiver_id": {"type": int, "min": 0, "max": 255},
            "sender_id": {"type": int, "min": 0, "max": 255},
            "start_time": {"type": int, "min": 0, "max": 80000},
            "transmit_frequency": {
                "type": float,
                "min0": 435,
                "max0": 438.0,
                "min1": 915.0,
                "max1": 915.0,
            },
        }

        self.FSK_SCHEMA = {
            "ack_delay": {"type": float, "min": 0.0, "max": 2.0},
            "coding_rate": {"type": int, "min": 4, "max": 8},
            "cyclic_redundancy_check": {"type": bool, "allowed_values": [True, False]},
            "max_output": {"type": bool, "allowed_values": [True, False]},
            "spreading_factor": {"type": int, "min": 6, "max": 12},
            "transmit_power": {"type": int, "min": 5, "max": 23},
        }

        self.LORA_SCHEMA = {
            "broadcast_address": {"type": int, "min": 0, "max": 255},
            "node_address": {"type": int, "min": 0, "max": 255},
            "modulation_type": {"type": int, "min": 0, "max": 1},
        }

    # validates values from input
    def _validate(self, key: str, value) -> None:
        # first checks if key is actually part of config/radio dict
        if key in self.CONFIG_SCHEMA:
            schema = self.CONFIG_SCHEMA[key]

        elif key in self.RADIO_SCHEMA:
            schema = self.RADIO_SCHEMA[key]

        elif key in self.FSK_SCHEMA:
            schema = self.FSK_SCHEMA[key]

        elif key in self.LORA_SCHEMA:
            schema = self.LORA_SCHEMA[key]

        else:
            raise KeyError

        expected_type = schema["type"]

        # checks value is of same type; also covers bools
        if not isinstance(value, expected_type):
            raise TypeError

        # checks int, float, and bytes range
        if isinstance(value, (int, float, bytes)):
            if "min" in schema and value < schema["min"]:
                raise ValueError
            if "max" in schema and value > schema["max"]:
                raise ValueError

            # specific to transmit_frequency
            if key == "transmit_frequency":
                if "min0" in schema and value < schema["min0"]:
                    raise ValueError
                if "max1" in schema and value > schema["max1"]:
                    raise ValueError
                if (
                    "max0" in schema
                    and value > schema["max0"]
                    and "min1" in schema
                    and value < schema["min1"]
                ):
                    raise ValueError

        # checks string range
        else:
            # isinstance(value, str):
            if "min_length" in schema and len(value) < schema["min_length"]:
                raise ValueError
            if "max_length" in schema and len(value) > schema["max_length"]:
                raise ValueError

    # permanently updates values
    def _save_config(self, key: str, value) -> None:
        with open(self.config_file, "r") as f:
            json_data = json.loads(f.read())

        json_data[key] = value

        with open(self.config_file, "w") as f:
            f.write(json.dumps(json_data))

    # handles temp or permanent updates
    def update_config(self, key: str, value, temporary: bool) -> None:
        # validates key and value and should raise error if any
        self._validate(key, value)

        if key in self.CONFIG_SCHEMA:
            # if permanent, saves to config
            if not temporary:
                self._save_config(key, value)
            # updates RAM
            setattr(self, key, value)

        elif key in self.RADIO_SCHEMA:
            # if permanent, saves to config
            if not temporary:
                with open(self.config_file, "r") as f:
                    json_data = json.loads(f.read())
                json_data["radio"][key] = value
                with open(self.config_file, "w") as f:
                    f.write(json.dumps(json_data))
            # updates RAM
            setattr(self.radio, key, value)

        elif key in self.FSK_SCHEMA:
            # if permanent, saves to config
            if not temporary:
                with open(self.config_file, "r") as f:
                    json_data = json.loads(f.read())
                json_data["radio"]["fsk"][key] = value
                with open(self.config_file, "w") as f:
                    f.write(json.dumps(json_data))
            # updates RAM
            setattr(self.radio.fsk, key, value)

        else:
            # key is in self.LORA_SCHEMA
            # if permanent, saves to config
            if not temporary:
                with open(self.config_file, "r") as f:
                    json_data = json.loads(f.read())
                json_data["radio"]["lora"][key] = value
                with open(self.config_file, "w") as f:
                    f.write(json.dumps(json_data))
            # updates RAM
            setattr(self.radio.lora, key, value)
>>>>>>> f2adb846
<|MERGE_RESOLUTION|>--- conflicted
+++ resolved
@@ -43,11 +43,9 @@
         self.super_secret_code: str = json_data["super_secret_code"]
         self.repeat_code: str = json_data["repeat_code"]
         self.joke_reply: list[str] = json_data["joke_reply"]
-<<<<<<< HEAD
         self.longest_allowable_sleep_time: int = json_data[
             "longest_allowable_sleep_time"
         ]
-=======
 
         self.CONFIG_SCHEMA = {
             "cubesat_name": {"type": str, "min_length": 1, "max_length": 10},
@@ -205,5 +203,4 @@
                 with open(self.config_file, "w") as f:
                     f.write(json.dumps(json_data))
             # updates RAM
-            setattr(self.radio.lora, key, value)
->>>>>>> f2adb846
+            setattr(self.radio.lora, key, value)