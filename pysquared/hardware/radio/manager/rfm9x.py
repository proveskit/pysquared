--- conflicted
+++ resolved
@@ -84,95 +84,53 @@
     def modify_config(self, key: str, value) -> None:
         """Modify a specific radio configuration parameter.
 
-<<<<<<< HEAD
-        # Validate all radio config parameters
-        self._radio_config.validate("sender_id", radio_config.sender_id)
-        self._radio_config.validate("receiver_id", radio_config.receiver_id)
-
-        # Apply base radio config
-        self._radio.node = radio_config.sender_id
-        self._radio.destination = radio_config.receiver_id
-
-        if isinstance(self._radio, RFM9xFSK):
-            # Validate FSK specific parameters
-            self._radio_config.validate(
-                "broadcast_address", radio_config.fsk.broadcast_address
-            )
-            self._radio_config.validate("node_address", radio_config.fsk.node_address)
-            self._radio_config.validate(
-                "modulation_type", radio_config.fsk.modulation_type
-            )
-
-            # Apply FSK specific config
-            self._radio.fsk_broadcast_address = radio_config.fsk.broadcast_address
-            self._radio.fsk_node_address = radio_config.fsk.node_address
-            self._radio.modulation_type = radio_config.fsk.modulation_type
-        elif isinstance(self._radio, RFM9x):
-            # Validate LoRa specific parameters
-            self._radio_config.validate("ack_delay", radio_config.lora.ack_delay)
-
-            # Apply LoRa specific config
-            self._radio.ack_delay = radio_config.lora.ack_delay
-            self._radio.enable_crc = radio_config.lora.cyclic_redundancy_check
-            self._radio.spreading_factor = radio_config.lora.spreading_factor
-            self._radio.tx_power = radio_config.lora.transmit_power
-
-            if self._radio.spreading_factor > 9:
-                self._radio.preamble_length = self._radio.spreading_factor
-            else:
-                self._radio.preamble_length = 8  # Default preamble length
-=======
         :param str key: The configuration parameter key to modify.
         :param object value: The new value to set for the parameter.
         :raises ValueError: If the key is not recognized or invalid for the current radio type.
         """
+        self._radio_config.validate(key, value)
+
         # Handle base radio parameters
         if key == "sender_id":
-            self._radio_config.validate("sender_id", value)
             self._radio.node = value
         elif key == "receiver_id":
-            self._radio_config.validate("receiver_id", value)
             self._radio.destination = value
 
         # Handle FSK-specific parameters
-        elif self._radio.__class__.__name__ == "RFM9xFSK":
-            if key == "fsk_broadcast_address":
-                self._radio_config.validate("broadcast_address", value)
-                self._radio.fsk_broadcast_address = value  # type: ignore
-            elif key == "fsk_node_address":
-                self._radio_config.validate("node_address", value)
-                self._radio.fsk_node_address = value  # type: ignore
-            elif key == "modulation_type":
-                self._radio_config.validate("modulation_type", value)
-                self._radio.modulation_type = value  # type: ignore
-            else:
-                raise ValueError(f"Unknown FSK parameter key: {key}")
+        elif isinstance(self._radio, RFM9xFSK):
+            match key:
+                case "broadcast_address":
+                    self._radio.fsk_broadcast_address = value
+                case "node_address":
+                    self._radio.fsk_node_address = value
+                case "modulation_type":
+                    self._radio.modulation_type = value
+                case _:
+                    raise ValueError(f"Unknown FSK parameter key: {key}")
 
         # Handle LoRa-specific parameters
-        elif self._radio.__class__.__name__ == "RFM9x":
-            if key == "ack_delay":
-                self._radio_config.validate("ack_delay", value)
-                self._radio.ack_delay = value  # type: ignore
-            elif key == "cyclic_redundancy_check":
-                self._radio.enable_crc = value  # type: ignore
-            elif key == "spreading_factor":
-                self._radio_config.validate("spreading_factor", value)
-                self._radio.spreading_factor = value  # type: ignore
-                # Update related parameters when spreading factor changes
-                if self._radio.spreading_factor > 9:  # type: ignore
-                    self._radio.preamble_length = self._radio.spreading_factor  # type: ignore
-                    self._radio.low_datarate_optimize = 1  # type: ignore
-            elif key == "transmit_power":
-                self._radio.tx_power = value
-            elif key == "preamble_length":
-                self._radio.preamble_length = value  # type: ignore
-            elif key == "low_datarate_optimize":
-                self._radio.low_datarate_optimize = value  # type: ignore
-            else:
-                raise ValueError(f"Unknown LoRa parameter key: {key}")
+        elif isinstance(self._radio, RFM9x):
+            match key:
+                case "ack_delay":
+                    self._radio.ack_delay = value
+                case "cyclic_redundancy_check":
+                    self._radio.enable_crc = value
+                case "spreading_factor":
+                    self._radio.spreading_factor = value
+                    if value > 9:
+                        self._radio.preamble_length = value
+                    else:
+                        self._radio.preamble_length = 8  # Default preamble length
+                case "transmit_power":
+                    self._radio.tx_power = value
+                case "preamble_length":
+                    self._radio.preamble_length = value
+                case "low_datarate_optimize":
+                    self._radio.low_datarate_optimize = value
+                case _:
+                    raise ValueError(f"Unknown LoRa parameter key: {key}")
         else:
             raise ValueError(f"Unknown parameter key: {key}")
->>>>>>> dffd7051
 
     def get_modulation(self) -> Type[RadioModulation]:
         """Get the modulation mode from the initialized RFM9x radio."""
@@ -268,11 +226,9 @@
             self._log.error("Error receiving data", e)
             return None
 
-<<<<<<< HEAD
     def get_max_packet_size(self) -> int:
         return self._radio.max_packet_length
-=======
+
     def get_rssi(self) -> float:
         """Get the RSSI of the last received packet."""
-        return self._radio.last_rssi
->>>>>>> dffd7051
+        return self._radio.last_rssi