--- conflicted
+++ resolved
@@ -107,13 +107,12 @@
         """
         raise NotImplementedError
 
-    def modify_config(self, key: str, value) -> None:
-        """Modify a specific radio configuration parameter.
+    def modify_config(self, radio_config: RadioConfig) -> None:
+        """Modify the radio configuration. This will apply the new configuration and reinitialize the radio.
 
         Must be implemented by subclasses.
 
-        :param str key: The configuration parameter key to modify.
-        :param value: The new value to set for the parameter.
+        :param RadioConfig radio_config: The new radio configuration to apply.
         :raises NotImplementedError: If not implemented by subclass.
         """
         raise NotImplementedError
@@ -142,19 +141,6 @@
         :raises NotImplementedError: If not implemented by subclass.
         :raises Exception: If sending fails unexpectedly.
         """
-<<<<<<< HEAD
-=======
-        raise NotImplementedError
-
-    def get_modulation(self) -> Type[RadioModulation]:
-        """Get the modulation mode from the initialized radio hardware.
-
-        Must be implemented by subclasses.
-
-        :return: The current modulation mode of the hardware.
-        :raises NotImplementedError: If not implemented by subclass.
-        :raises Exception: If querying the hardware fails.
-        """
         raise NotImplementedError
 
     def get_rssi(self) -> float:
@@ -164,5 +150,4 @@
         :raises NotImplementedError: If not implemented by subclass.
         :raises Exception: If querying the hardware fails.
         """
->>>>>>> 298f0463
         raise NotImplementedError