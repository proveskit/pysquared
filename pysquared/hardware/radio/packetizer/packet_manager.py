"""This module provides a PacketManager for sending and receiving data over a radio.

This module handles the fragmentation and reassembly of data into packets for
transmission over a radio. It also provides methods for sending and receiving
acknowledgments.

**Usage:**
```python
logger = Logger()
radio = RFM9xManager(logger, radio_config, spi, cs, reset)
packet_manager = PacketManager(logger, radio, "my_license_key")
packet_manager.send(b"Hello world!")
received_data = packet_manager.listen()
```
"""

import math
import time

from ....logger import Logger
from ....nvm.counter import Counter
from ....protos.radio import RadioProto

try:
    from typing import Optional
except ImportError:
    pass


class PacketManager:
    """Manages the sending and receiving of data packets over a radio."""

    def __init__(
        self,
        logger: Logger,
        radio: RadioProto,
        license: str,
        message_counter: Counter,
        send_delay: float = 0.2,
    ) -> None:
        """Initializes the PacketManager.

        Args:
            logger: The logger to use.
            radio: The radio instance to use for communication.
            license: The license key for sending data.
            send_delay: The delay between sending packets.
        """
        self._logger: Logger = logger
        self._radio: RadioProto = radio
        self._send_delay: float = send_delay
        self._license: str = license
        # 1 byte for packet identifier, 2 bytes for sequence number, 2 for total packets, 1 for rssi
        self._header_size: int = 6
        self._payload_size: int = radio.get_max_packet_size() - self._header_size
        self._message_counter: Counter = message_counter

    def send(self, data: bytes) -> bool:
        """Sends data over the radio.

        Args:
            data: The data to send.

        Returns:
            True if the data was sent successfully, False otherwise.
        """
        if self._license == "":
            self._logger.warning("License is required to send data")
            return False

        packets: list[bytes] = self._pack_data(data)
        total_packets: int = len(packets)
        self._logger.debug("Sending packets...", num_packets=total_packets)

        for packet in packets:
            self._radio.send(packet)

            # Only add send delay if there are multiple packets
            if len(packets) > 1:
                time.sleep(self._send_delay)

        self._logger.debug(
            "Successfully sent all the packets!", num_packets=total_packets
        )
        return True

    def _pack_data(self, data: bytes) -> list[bytes]:
        """Packs input data into a list of packets ready for transmission.

        Each packet includes:
        - 1 byte: packet identifier
        - 2 bytes: sequence number (0-based)
        - 2 bytes: total number of packets
<<<<<<< HEAD
        - 1 byte: RSSI
=======
        - 1 byte: rssi
>>>>>>> 1cd711e4
        - remaining bytes: payload

        Args:
            data: The data to pack.

        Returns:
            A list of packets.
        """
        # Calculate number of packets needed
        total_packets: int = math.ceil(len(data) / self._payload_size)
        self._logger.debug(
            "Packing data into packets",
            num_packets=total_packets,
            data_length=len(data),
        )

        packet_identifier: int = self._get_packet_identifier()

        packets: list[bytes] = []
        for sequence_number in range(total_packets):
            # Create header
            header: bytes = (
                packet_identifier.to_bytes(1, "big")
                + sequence_number.to_bytes(2, "big")
                + total_packets.to_bytes(2, "big")
                + abs(self._radio.get_rssi()).to_bytes(1, "big")
            )

            # Get payload slice for this packet
            start: int = sequence_number * self._payload_size
            end: int = start + self._payload_size
            payload: bytes = data[start:end]

            # Combine header and payload
            packet: bytes = header + payload
            packets.append(packet)

        return packets

    def listen(self, timeout: Optional[int] = None) -> bytes | None:
        """Listens for data from the radio.

        Args:
            timeout: Optional receive timeout in seconds. If None, use the default timeout.

        Returns:
            The received data as bytes, or None if no data was received.
        """
        _timeout = timeout if timeout is not None else 10

        self._logger.debug("Listening for data...", timeout=_timeout)

        start_time = time.time()
        received_packets = []

        # Keep receiving until timeout or we have all packets
        while True:
            # Stop listening if timeout is reached
            if time.time() - start_time > _timeout:
                self._logger.debug(
                    "Listen timeout reached",
                    elapsed=time.time() - start_time,
                )
                return

            # Try to receive a packet
            packet = self._radio.receive(_timeout)

            # If no packet received, continue waiting
            if packet is None:
                continue

            packet_identifier, _, total_packets, _ = self._get_header(packet)

            # Log received packets
            self._logger.debug(
                "Received packet",
                packet_length=len(packet),
                header=self._get_header(packet),
                payload=self._get_payload(packet),
            )

            if received_packets:
                (
                    first_packet_identifier,
                    _,
                    _,
                    _,
                ) = self._get_header(received_packets[0])
                if packet_identifier != first_packet_identifier:
                    continue

            received_packets.append(packet)

            # Check if we have all packets
            if total_packets == len(received_packets):
                self._logger.debug(
                    "Received all expected packets", received=total_packets
                )
                break

        # Attempt to unpack the data
        return self._unpack_data(received_packets)

    def send_acknowledgement(self) -> None:
        """Sends an acknowledgment to the radio."""
        self.send(b"ACK")
        self._logger.debug("Sent acknowledgment packet")

    def _unpack_data(self, packets: list[bytes]) -> bytes:
        """Unpacks a list of packets and reassembles the original data.

        Args:
            packets: A list of packets.

        Returns:
            The reassembled data.
        """
        sorted_packets: list = sorted(
            packets, key=lambda p: int.from_bytes(p[1:3], "big")
        )

        return b"".join(self._get_payload(packet) for packet in sorted_packets)

<<<<<<< HEAD
    def _get_header(self, packet: bytes) -> tuple[int, int, int]:
        """Returns the sequence number, total packets, and RSSI stored in the header.

        Args:
            packet: The packet to extract the header from.

        Returns:
            A tuple containing the sequence number, total packets, and RSSI.
        """
=======
    def _get_header(self, packet: bytes) -> tuple[int, int, int, int]:
        """Returns the sequence number and total packets stored in the header."""
>>>>>>> 1cd711e4
        return (
            int.from_bytes(packet[0:1], "big"),  # packet identifier
            int.from_bytes(packet[1:3], "big"),  # sequence number
            int.from_bytes(packet[3:5], "big"),  # total packets
            -int.from_bytes(packet[5:6], "big"),  # RSSI
        )

    def _get_payload(self, packet: bytes) -> bytes:
<<<<<<< HEAD
        """Returns the payload of the packet.

        Args:
            packet: The packet to extract the payload from.

        Returns:
            The payload of the packet.
        """
        return packet[self._header_size :]
=======
        """Returns the payload of the packet."""
        return packet[self._header_size :]

    def _get_packet_identifier(self) -> int:
        """Increments message_counter and returns the current identifier for a packet"""
        self._message_counter.increment()
        return self._message_counter.get()
>>>>>>> 1cd711e4
<|MERGE_RESOLUTION|>--- conflicted
+++ resolved
@@ -91,11 +91,7 @@
         - 1 byte: packet identifier
         - 2 bytes: sequence number (0-based)
         - 2 bytes: total number of packets
-<<<<<<< HEAD
         - 1 byte: RSSI
-=======
-        - 1 byte: rssi
->>>>>>> 1cd711e4
         - remaining bytes: payload
 
         Args:
@@ -220,8 +216,7 @@
 
         return b"".join(self._get_payload(packet) for packet in sorted_packets)
 
-<<<<<<< HEAD
-    def _get_header(self, packet: bytes) -> tuple[int, int, int]:
+    def _get_header(self, packet: bytes) -> tuple[int, int, int, int]:
         """Returns the sequence number, total packets, and RSSI stored in the header.
 
         Args:
@@ -230,10 +225,6 @@
         Returns:
             A tuple containing the sequence number, total packets, and RSSI.
         """
-=======
-    def _get_header(self, packet: bytes) -> tuple[int, int, int, int]:
-        """Returns the sequence number and total packets stored in the header."""
->>>>>>> 1cd711e4
         return (
             int.from_bytes(packet[0:1], "big"),  # packet identifier
             int.from_bytes(packet[1:3], "big"),  # sequence number
@@ -242,7 +233,6 @@
         )
 
     def _get_payload(self, packet: bytes) -> bytes:
-<<<<<<< HEAD
         """Returns the payload of the packet.
 
         Args:
@@ -251,13 +241,9 @@
         Returns:
             The payload of the packet.
         """
-        return packet[self._header_size :]
-=======
-        """Returns the payload of the packet."""
         return packet[self._header_size :]
 
     def _get_packet_identifier(self) -> int:
         """Increments message_counter and returns the current identifier for a packet"""
         self._message_counter.increment()
-        return self._message_counter.get()
->>>>>>> 1cd711e4
+        return self._message_counter.get()