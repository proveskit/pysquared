--- conflicted
+++ resolved
@@ -5,10 +5,7 @@
 
 from .logger import Logger
 from .satellite import Satellite
-<<<<<<< HEAD
-=======
 from .watchdog import Watchdog
->>>>>>> cf1b935c
 
 try:
     from typing import Literal
