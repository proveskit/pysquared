--- conflicted
+++ resolved
@@ -420,11 +420,10 @@
                     size=adafruit_ov5640.OV5640_SIZE_QVGA,
                 )
 
-<<<<<<< HEAD
-            self.cam.colorspace = adafruit_ov5640.OV5640_COLOR_JPEG
-            self.cam.flip_y = False
-            self.cam.flip_x = False
-            self.cam.test_pattern = False
+                self.cam.colorspace = adafruit_ov5640.OV5640_COLOR_JPEG
+                self.cam.flip_y = False
+                self.cam.flip_x = False
+                self.cam.test_pattern = False
 
             self.cam.effect=0
             self.cam.exposure_value=-2
@@ -432,24 +431,6 @@
             self.cam.night_mode=False
             self.cam.quality=20
 
-            self.hardware["CAM"] = True
-        
-        except Exception as e:
-            self.error_print("[ERROR][CAMERA]" + "".join(traceback.format_exception(e)))
-=======
-                self.cam.colorspace = adafruit_ov5640.OV5640_COLOR_JPEG
-                self.cam.flip_y = False
-                self.cam.flip_x = False
-                self.cam.test_pattern = False
-
-                self.cam.effect = 0
-                self.cam.exposure_value = -2
-                self.cam.white_balance = 2
-                self.cam.night_mode = False
-                self.cam.quality = 20
-
-                self.buffer_size = self.cam.height * self.cam.width // self.cam.quality
-
                 self.hardware["CAM"] = True
 
             except Exception as e:
@@ -460,7 +441,6 @@
         else:
             self.error_print("[ERROR][CAMERA]TCA Not Initialized")
             self.hardware["CAM"] = False
->>>>>>> 7b346214
 
         """
         Prints init State of PySquared Hardware
