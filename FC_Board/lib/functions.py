--- conflicted
+++ resolved
@@ -131,13 +131,8 @@
         import Field
 
         try:
-<<<<<<< HEAD
             lora_beacon = (
-                f"{self.callsign} Hello I am {self.cubesatName}! I am: "
-=======
-            lora_beacon: str = (
-                f"{self.callsign} Hello I am Orpheus! I am: "
->>>>>>> 3be2d5b2
+                f"{self.callsign} Hello I am {self.cubesatName}! I am:
                 + str(self.cubesat.power_mode)
                 + f" UT:{self.cubesat.uptime} BN:{self.cubesat.c_boot} EC:{self.cubesat.c_error_count} "
                 + f"IHBPFJASTMNE! {self.callsign}"
