--- conflicted
+++ resolved
@@ -12,12 +12,8 @@
 ]
 # our 4 byte code to authorize commands
 # pass-code for DEMO PURPOSES ONLY
-<<<<<<< HEAD
-super_secret_code = b"1678" # put your own code here
-=======
 super_secret_code = b"ABCD"  # put your own code here
 repeat_code = b"RP"
->>>>>>> 3438c704
 print(f"Super secret code is: {super_secret_code}")
 commands = {
     b"\x8eb": "noop",
