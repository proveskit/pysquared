repos:
  - repo: https://github.com/pre-commit/pre-commit-hooks
    rev: v5.0.0
    hooks:
      - id: trailing-whitespace
      - id: end-of-file-fixer
      - id: check-yaml
      - id: check-json
      - id: check-added-large-files
      - id: pretty-format-json
        args: [--autofix]
        exclude: '.vscode/.*'
    #- id: mixed-line-ending
    #  args: [ --fix=lf ]

  - repo: local
    hooks:
      - id: prevent-type-ignore
        name: prevent type ignore annotations
        description: 'Enforce that no `# type: ignore` annotations exist in the codebase.'
        entry: '# type:? *ignore'
        language: pygrep
        types: [python]
        files: ^pysquared/
<<<<<<< HEAD
        exclude: ^pysquared/beacon\.py|^pysquared/logger\.py|^pysquared/rtc/manager/microcontroller\.py|pysquared/sd_card\.py
=======
        exclude: ^pysquared/beacon\.py|^pysquared/logger\.py|^pysquared/rtc/manager/microcontroller\.py

  - repo: local
    hooks:
      - id: prevent-pyright-ignore
        name: prevent pyright ignore annotations
        description: 'Enforce that no `# type: ignore` annotations exist in the codebase.'
        entry: '# pyright:? *.*false'
        language: pygrep
        types: [python]
        files: ^pysquared/
>>>>>>> 2ca1aaf0

  - repo: https://github.com/codespell-project/codespell
    rev: v2.4.1
    hooks:
      - id: codespell

  - repo: https://github.com/astral-sh/ruff-pre-commit
    rev: v0.12.3
    hooks:
      - id: ruff-check
        args: [--fix]
      - id: ruff-check
        args: [--fix, --select, I] # import sorting
      - id: ruff-format

  # Move back to econchick/interrogate once
  # https://github.com/econchick/interrogate/issues/187 has been resolved
  - repo: https://github.com/nateinaction/interrogate/
    rev: 07d2503 # use-uv branch
    hooks:
      - id: interrogate
        args: [--config=pyproject.toml]
        pass_filenames: false  # needed if excluding files with pyproject.toml or setup.cfg<|MERGE_RESOLUTION|>--- conflicted
+++ resolved
@@ -22,10 +22,7 @@
         language: pygrep
         types: [python]
         files: ^pysquared/
-<<<<<<< HEAD
         exclude: ^pysquared/beacon\.py|^pysquared/logger\.py|^pysquared/rtc/manager/microcontroller\.py|pysquared/sd_card\.py
-=======
-        exclude: ^pysquared/beacon\.py|^pysquared/logger\.py|^pysquared/rtc/manager/microcontroller\.py
 
   - repo: local
     hooks:
@@ -36,7 +33,6 @@
         language: pygrep
         types: [python]
         files: ^pysquared/
->>>>>>> 2ca1aaf0
 
   - repo: https://github.com/codespell-project/codespell
     rev: v2.4.1
