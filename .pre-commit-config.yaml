repos:
  - repo: https://github.com/pre-commit/pre-commit-hooks
    rev: v5.0.0
    hooks:
      - id: trailing-whitespace
      - id: end-of-file-fixer
      - id: check-yaml
      - id: check-json
      - id: check-added-large-files
<<<<<<< HEAD
=======
      - id: pretty-format-json
        args: [--autofix]
        exclude: '.vscode/.*'
>>>>>>> 1e89ea6d
    #- id: mixed-line-ending
    #  args: [ --fix=lf ]

  - repo: https://github.com/astral-sh/ruff-pre-commit
    rev: v0.8.6
    hooks:
      - id: ruff
        args: [--fix]
      - id: ruff
        args: [--fix, --select, I] # import sorting
      - id: ruff-format<|MERGE_RESOLUTION|>--- conflicted
+++ resolved
@@ -7,12 +7,9 @@
       - id: check-yaml
       - id: check-json
       - id: check-added-large-files
-<<<<<<< HEAD
-=======
       - id: pretty-format-json
         args: [--autofix]
         exclude: '.vscode/.*'
->>>>>>> 1e89ea6d
     #- id: mixed-line-ending
     #  args: [ --fix=lf ]
 
