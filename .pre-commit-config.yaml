--- conflicted
+++ resolved
@@ -21,13 +21,8 @@
         entry: '# type:? *ignore'
         language: pygrep
         types: [python]
-<<<<<<< HEAD
-        files: ^pysquared/
-        exclude: ^pysquared/beacon\.py|^pysquared/logger\.py|^pysquared/rtc/manager/microcontroller\.py|pysquared/hardware/sd_card/manager/sd_card\.py
-=======
         files: ^circuitpython-workspaces/flight-software
-        exclude: ^circuitpython-workspaces/flight-software/src/pysquared/beacon\.py|^circuitpython-workspaces/flight-software/src/pysquared/logger\.py|^circuitpython-workspaces/flight-software/src/pysquared/rtc/manager/microcontroller\.py
->>>>>>> 7ec6e0cf
+        exclude: ^circuitpython-workspaces/flight-software/src/pysquared/beacon\.py|^circuitpython-workspaces/flight-software/src/pysquared/logger\.py|^circuitpython-workspaces/flight-software/src/pysquared/rtc/manager/microcontroller\.py|^circuitpython-workspaces/flight-software/src/pysquared/hardware/sd_card/manager/sd_card\.py
 
   - repo: local
     hooks:
