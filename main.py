# This is where the magic happens!
# This file is executed on every boot (including wake-boot from deepsleep)
# Created By: Michael Pham

"""
Built for the PySquared FC Board
Version: 2.0.0
Published: Nov 19, 2024
"""

import time

import microcontroller
from lib.pysquared.Config import Config
from lib.pysquared.pysquared import Satellite

import lib.pysquared.pysquared as pysquared

print("=" * 70)
print("Hello World!")
print("PySquared FC Board Circuit Python Software Version: 2.0.0")
print("Published: November 19, 2024")
print("=" * 70)

loiter_time = 5

try:
    for i in range(loiter_time):
        print(f"Code Starting in {loiter_time-i} seconds")
        time.sleep(1)

<<<<<<< HEAD
    # from lib.pysquared.pysquared import cubesat as c # pass config object inside here maybe
    # config = Config()
    print("Initializing Config")
    config = Config()
    print("Initializing Cubesat")
    c = Satellite(config)
=======
    print("Initializing CubeSat")
    c = pysquared.Satellite()
>>>>>>> fc514a30
    c.watchdog_pet()

    import gc  # Garbage collection
    import traceback

    import lib.pysquared.functions as functions
    from lib.pysquared.debugcolor import co

    def debug_print(statement):
        if c.debug:
            print(co(str(c.uptime) + "[MAIN]" + str(statement), "blue", "bold"))

    f = functions.functions(c, config)  # pass config object inside here

    def initial_boot():
        c.watchdog_pet()
        f.beacon()
        c.watchdog_pet()
        f.listen()
        c.watchdog_pet()
        # f.state_of_health()
        # f.listen()
        # c.watchdog_pet()

    try:
        c.c_boot += 1  # Increment boot number
        debug_print("Boot number: " + str(c.c_boot))
        debug_print(str(gc.mem_free()) + " Bytes remaining")

        initial_boot()

    except Exception as e:
        debug_print("Error in Boot Sequence: " + "".join(traceback.format_exception(e)))
    finally:
        debug_print("Something went wrong!")

    def send_imu():
        debug_print("Looking to get imu data...")
        IMUData = []
        c.watchdog_pet()
        debug_print("IMU has baton")
        IMUData = f.get_imu_data()
        c.watchdog_pet()
        f.send(IMUData)

    def main():
        f.beacon()

        f.listen_loiter()

        f.state_of_health()

        f.listen_loiter()

        f.all_face_data()
        c.watchdog_pet()
        f.send_face()

        f.listen_loiter()

        send_imu()

        f.listen_loiter()

        f.joke()

        f.listen_loiter()

    def critical_power_operations():
        initial_boot()
        c.watchdog_pet()

        f.Long_Hybernate()

    def minimum_power_operations():
        initial_boot()
        c.watchdog_pet()

        f.Short_Hybernate()

    ######################### MAIN LOOP ##############################
    try:
        while True:
            # L0 automatic tasks no matter the battery level
            c.check_reboot()

            if c.power_mode == "critical":
                c.RGB = (0, 0, 0)
                critical_power_operations()

            elif c.power_mode == "minimum":
                c.RGB = (255, 0, 0)
                minimum_power_operations()

            elif c.power_mode == "normal":
                c.RGB = (255, 255, 0)
                main()

            elif c.power_mode == "maximum":
                c.RGB = (0, 255, 0)
                main()

            else:
                f.listen()

    except Exception as e:
        debug_print("Critical in Main Loop: " + "".join(traceback.format_exception(e)))
        time.sleep(10)
        microcontroller.on_next_reset(microcontroller.RunMode.NORMAL)
        microcontroller.reset()
    finally:
        debug_print("Going Neutral!")

        c.RGB = (0, 0, 0)
        c.hardware["WDT"] = False

except Exception as e:
    print(e)<|MERGE_RESOLUTION|>--- conflicted
+++ resolved
@@ -11,10 +11,9 @@
 import time
 
 import microcontroller
+
 from lib.pysquared.Config import Config
 from lib.pysquared.pysquared import Satellite
-
-import lib.pysquared.pysquared as pysquared
 
 print("=" * 70)
 print("Hello World!")
@@ -29,17 +28,12 @@
         print(f"Code Starting in {loiter_time-i} seconds")
         time.sleep(1)
 
-<<<<<<< HEAD
     # from lib.pysquared.pysquared import cubesat as c # pass config object inside here maybe
     # config = Config()
     print("Initializing Config")
     config = Config()
     print("Initializing Cubesat")
     c = Satellite(config)
-=======
-    print("Initializing CubeSat")
-    c = pysquared.Satellite()
->>>>>>> fc514a30
     c.watchdog_pet()
 
     import gc  # Garbage collection
