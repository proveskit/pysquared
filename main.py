--- conflicted
+++ resolved
@@ -108,11 +108,7 @@
 
         f.listen_loiter()
 
-<<<<<<< HEAD
         state_of_health.update()
-=======
-        f.state_of_health()
->>>>>>> c2997ea8
 
         f.listen_loiter()
 
