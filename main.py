# This is where the magic happens!
# This file is executed on every boot (including wake-boot from deepsleep)
# Created By: Michael Pham

"""
Built for the PySquared FC Board
Version: 2.0.0
Published: Nov 19, 2024
"""

import time

import microcontroller

import lib.pysquared.nvm.register as register
import lib.pysquared.pysquared as pysquared
from lib.pysquared.configs.config import Config
from lib.pysquared.logger import Logger
from lib.pysquared.nvm.counter import Counter

logger: Logger = Logger(
    error_counter=Counter(index=register.ERRORCNT, datastore=microcontroller.nvm)
)
logger.info("Booting", software_version="2.0.0", published_date="November 19, 2024")


loiter_time: int = 5

try:
    for i in range(loiter_time):
        logger.info(f"Code Starting in {loiter_time-i} seconds")
        time.sleep(1)

    logger.debug("Initializing Config")
<<<<<<< HEAD
    config = Config(logger)
=======
    config: Config = Config()

>>>>>>> 1086d2a7
    c = pysquared.Satellite(config, logger)
    c.watchdog_pet()

    import gc  # Garbage collection

    import lib.pysquared.functions as functions

    f = functions.functions(c, logger, config)

    def initial_boot():
        c.watchdog_pet()
        f.beacon()
        c.watchdog_pet()
        f.listen()
        c.watchdog_pet()
        # f.state_of_health()
        # f.listen()
        # c.watchdog_pet()

    try:
        c.boot_count.increment()

        logger.info(
            "FC Board Stats",
            bytes_remaining=gc.mem_free(),
            boot_number=c.boot_count.get(),
        )

        initial_boot()

    except Exception as e:
        logger.error("Error in Boot Sequence", err=e)

    finally:
        pass

    def send_imu():
        logger.info("Looking to get imu data...")
        IMUData = []
        c.watchdog_pet("IMU has baton")
        logger.info("IMU has baton")
        IMUData = f.get_imu_data()
        c.watchdog_pet()
        f.send(IMUData)

    def main():
        f.beacon()

        f.listen_loiter()

        f.state_of_health()

        f.listen_loiter()

        f.all_face_data()
        c.watchdog_pet()
        f.send_face()

        f.listen_loiter()

        send_imu()

        f.listen_loiter()

        f.joke()

        f.listen_loiter()

    def critical_power_operations():
        initial_boot()
        c.watchdog_pet()

        f.Long_Hybernate()

    def minimum_power_operations():
        initial_boot()
        c.watchdog_pet()

        f.Short_Hybernate()

    ######################### MAIN LOOP ##############################
    try:
        while True:
            # L0 automatic tasks no matter the battery level
            c.check_reboot()

            if c.power_mode == "critical":
                c.RGB = (0, 0, 0)
                critical_power_operations()

            elif c.power_mode == "minimum":
                c.RGB = (255, 0, 0)
                minimum_power_operations()

            elif c.power_mode == "normal":
                c.RGB = (255, 255, 0)
                main()

            elif c.power_mode == "maximum":
                c.RGB = (0, 255, 0)
                main()

            else:
                f.listen()

    except Exception as e:
        logger.critical("Critical in Main Loop", err=e)
        time.sleep(10)
        microcontroller.on_next_reset(microcontroller.RunMode.NORMAL)
        microcontroller.reset()
    finally:
        logger.info("Going Neutral!")

        c.RGB = (0, 0, 0)
        c.hardware["WDT"] = False

except Exception as e:
    logger.error("An exception occured within main.py", err=e)<|MERGE_RESOLUTION|>--- conflicted
+++ resolved
@@ -14,7 +14,7 @@
 
 import lib.pysquared.nvm.register as register
 import lib.pysquared.pysquared as pysquared
-from lib.pysquared.configs.config import Config
+from lib.pysquared.configuration.config import Config
 from lib.pysquared.logger import Logger
 from lib.pysquared.nvm.counter import Counter
 
@@ -32,12 +32,8 @@
         time.sleep(1)
 
     logger.debug("Initializing Config")
-<<<<<<< HEAD
-    config = Config(logger)
-=======
     config: Config = Config()
 
->>>>>>> 1086d2a7
     c = pysquared.Satellite(config, logger)
     c.watchdog_pet()
 
