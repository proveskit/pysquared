# This is where the magic happens!
# This file is executed on every boot (including wake-boot from deepsleep)
# Created By: Michael Pham

"""
Built for the PySquared FC Board
Version: 2.0.0
Published: Nov 19, 2024
"""

import time

import microcontroller

import lib.pysquared.pysquared as pysquared
from lib.pysquared.config import Config
from lib.pysquared.logger import Logger

logger = Logger()

logger.info("Booting", software_version="2.0.0", published_date="November 19, 2024")


loiter_time = 5

try:
    for i in range(loiter_time):
        logger.info(f"Code Starting in {loiter_time-i} seconds")
        time.sleep(1)

    logger.debug("Initializing Config")
    config = Config()
    c = pysquared.Satellite(config, logger)
    c.watchdog_pet()

    import gc  # Garbage collection

    import lib.pysquared.functions as functions

    f = functions.functions(c, logger, config)

    def initial_boot():
        c.watchdog_pet()
        f.beacon()
        c.watchdog_pet()
        f.listen()
        c.watchdog_pet()
        # f.state_of_health()
        # f.listen()
        # c.watchdog_pet()

    try:
<<<<<<< HEAD
        c.boot_count.increment()
        debug_print("Boot number: " + str(c.boot_count.get()))
        debug_print(str(gc.mem_free()) + " Bytes remaining")
=======
        c.c_boot += 1  # Increment boot number

        logger.info(
            "FC Board Stats",
            bytes_remaining=gc.mem_free(),
            boot_number=c.c_boot,
        )
>>>>>>> 04fcbb92

        initial_boot()

    except Exception as e:
        logger.error("Error in Boot Sequence", err=e)

    finally:
        pass

    def send_imu():
        logger.info("Looking to get imu data...")
        IMUData = []
        c.watchdog_pet("IMU has baton")
        logger.info("IMU has baton")
        IMUData = f.get_imu_data()
        c.watchdog_pet()
        f.send(IMUData)

    def main():
        f.beacon()

        f.listen_loiter()

        f.state_of_health()

        f.listen_loiter()

        f.all_face_data()
        c.watchdog_pet()
        f.send_face()

        f.listen_loiter()

        send_imu()

        f.listen_loiter()

        f.joke()

        f.listen_loiter()

    def critical_power_operations():
        initial_boot()
        c.watchdog_pet()

        f.Long_Hybernate()

    def minimum_power_operations():
        initial_boot()
        c.watchdog_pet()

        f.Short_Hybernate()

    ######################### MAIN LOOP ##############################
    try:
        while True:
            # L0 automatic tasks no matter the battery level
            c.check_reboot()

            if c.power_mode == "critical":
                c.RGB = (0, 0, 0)
                critical_power_operations()

            elif c.power_mode == "minimum":
                c.RGB = (255, 0, 0)
                minimum_power_operations()

            elif c.power_mode == "normal":
                c.RGB = (255, 255, 0)
                main()

            elif c.power_mode == "maximum":
                c.RGB = (0, 255, 0)
                main()

            else:
                f.listen()

    except Exception as e:
        logger.critical("Critical in Main Loop", err=e)
        time.sleep(10)
        microcontroller.on_next_reset(microcontroller.RunMode.NORMAL)
        microcontroller.reset()
    finally:
        logger.info("Going Neutral!")

        c.RGB = (0, 0, 0)
        c.hardware["WDT"] = False

except Exception as e:
    logger.error("An exception occured within main.py", err=e)<|MERGE_RESOLUTION|>--- conflicted
+++ resolved
@@ -50,19 +50,13 @@
         # c.watchdog_pet()
 
     try:
-<<<<<<< HEAD
         c.boot_count.increment()
-        debug_print("Boot number: " + str(c.boot_count.get()))
-        debug_print(str(gc.mem_free()) + " Bytes remaining")
-=======
-        c.c_boot += 1  # Increment boot number
 
         logger.info(
             "FC Board Stats",
             bytes_remaining=gc.mem_free(),
-            boot_number=c.c_boot,
+            boot_number=c.boot_count.get(),
         )
->>>>>>> 04fcbb92
 
         initial_boot()
 
