.PHONY: all
all: .venv download-libraries pre-commit-install help

.PHONY: help
help: ## Display this help.
	@awk 'BEGIN {FS = ":.*##"; printf "\nUsage:\n  make \033[36m<target>\033[0m\n"} /^[a-zA-Z_0-9-]+:.*?##/ { printf "  \033[36m%-15s\033[0m %s\n", $$1, $$2 } /^##@/ { printf "\n\033[1m%s\033[0m\n", substr($$0, 5) } ' $(MAKEFILE_LIST)

##@ Development

.venv: ## Create a virtual environment
	@echo "Creating virtual environment..."
	@$(MAKE) uv
	@$(UV) venv
	@$(UV) pip install --requirement pyproject.toml

.PHONY: download-libraries
download-libraries: .venv ## Download the required libraries
	@echo "Downloading libraries..."
	@$(UV) pip install --requirement lib/requirements.txt --target lib --no-deps --upgrade --quiet
	@rm -rf lib/*.dist-info
	@rm -rf lib/.lock

.PHONY: pre-commit-install
pre-commit-install: uv
	@echo "Installing pre-commit hooks..."
	@$(UVX) pre-commit install > /dev/null

.PHONY: fmt
fmt: pre-commit-install ## Lint and format files
	$(UVX) pre-commit run --all-files

.PHONY: test
test: .venv download-libraries ## Run tests
ifeq ($(TEST_SELECT),ALL)
	$(UV) run coverage run --rcfile=pyproject.toml -m pytest tests/unit
else
	$(UV) run coverage run --rcfile=pyproject.toml -m pytest -m "not slow" tests/unit
endif
	@$(UV) run coverage html --rcfile=pyproject.toml > /dev/null
	@$(UV) run coverage xml --rcfile=pyproject.toml > /dev/null

<<<<<<< HEAD
BOARD_MOUNT_POINT ?= ""
VERSION ?= $(shell git tag --points-at HEAD --sort=-creatordate < /dev/null | head -n 1)

.PHONY: install
install: build ## Install the project onto a connected PROVES Kit use `make install BOARD_MOUNT_POINT=/my_board_destination/` to specify the mount point
ifeq ($(OS),Windows_NT)
	rm -rf $(BOARD_MOUNT_POINT)
	cp -r artifacts/proves/* $(BOARD_MOUNT_POINT)
else
	@rm $(BOARD_MOUNT_POINT)/code.py > /dev/null 2>&1 || true
	$(call rsync_to_dest,artifacts/proves,$(BOARD_MOUNT_POINT))
endif


.PHONY: sync-time
sync-time:
	@python3 ./sync-time.py



=======
>>>>>>> 6a107e67
.PHONY: clean
clean: ## Remove all gitignored files such as downloaded libraries and artifacts
	git clean -dfX

##@ Build

.PHONY: build
build: mpy-cross ## Build the project, store the result in the artifacts directory
	@echo "Creating artifacts/pysquared"
	@mkdir -p artifacts/pysquared
	$(call compile_mpy)
	$(call rsync_to_dest,.,artifacts/pysquared/)
	@find artifacts/pysquared -name '*.py' -type f -delete
	@echo "Creating artifacts/pysquared.zip"
	@zip -r artifacts/pysquared.zip artifacts/pysquared > /dev/null

define rsync_to_dest
	@if [ -z "$(1)" ]; then \
		echo "Issue with Make target, rsync source is not specified. Stopping."; \
		exit 1; \
	fi

	@if [ -z "$(2)" ]; then \
		echo "Issue with Make target, rsync destination is not specified. Stopping."; \
		exit 1; \
	fi

	@rsync -avh $(1)/pysquared/* --exclude='requirements.txt' --exclude='__pycache__' $(2) --delete --times --checksum
endef

##@ Build Tools
TOOLS_DIR ?= tools
$(TOOLS_DIR):
	mkdir -p $(TOOLS_DIR)

### Tool Versions
UV_VERSION ?= 0.5.24
MPY_CROSS_VERSION ?= 9.0.5

UV_DIR ?= $(TOOLS_DIR)/uv-$(UV_VERSION)
UV ?= $(UV_DIR)/uv
UVX ?= $(UV_DIR)/uvx
.PHONY: uv
uv: $(UV) ## Download uv
$(UV): $(TOOLS_DIR)
	@test -s $(UV) || { mkdir -p $(UV_DIR); curl -LsSf https://astral.sh/uv/$(UV_VERSION)/install.sh | UV_INSTALL_DIR=$(UV_DIR) sh > /dev/null; }

UNAME_S := $(shell uname -s)
UNAME_M := $(shell uname -m)

MPY_S3_PREFIX ?= https://adafruit-circuit-python.s3.amazonaws.com/bin/mpy-cross
MPY_CROSS ?= $(TOOLS_DIR)/mpy-cross-$(MPY_CROSS_VERSION)
.PHONY: mpy-cross
mpy-cross: $(MPY_CROSS) ## Download mpy-cross
$(MPY_CROSS): $(TOOLS_DIR)
	@echo "Downloading mpy-cross $(MPY_CROSS_VERSION)..."
	@mkdir -p $(dir $@)
ifeq ($(OS),Windows_NT)
	@curl -LsSf $(MPY_S3_PREFIX)/windows/mpy-cross-windows-$(MPY_CROSS_VERSION).static.exe -o $@
else
ifeq ($(UNAME_S),Linux)
ifeq ($(or $(filter x86_64,$(UNAME_M)),$(filter amd64,$(UNAME_M))),$(UNAME_M))
	@curl -LsSf $(MPY_S3_PREFIX)/linux-amd64/mpy-cross-linux-amd64-$(MPY_CROSS_VERSION).static -o $@
	@chmod +x $@
else
	@echo "Pre-built mpy-cross not available for Linux machine: $(UNAME_M)"
endif
else ifeq ($(UNAME_S),Darwin)
	@curl -LsSf $(MPY_S3_PREFIX)/macos-11/mpy-cross-macos-11-$(MPY_CROSS_VERSION)-universal -o $@
	@chmod +x $@
else
	@echo "Pre-built mpy-cross not available for system: $(UNAME_S)"
endif
endif

define compile_mpy
	@find pysquared -name '*.py' -print0 | while IFS= read -r -d '' file; do \
		echo "Compiling $$file to .mpy..."; \
		$(MPY_CROSS) $$file; \
	done
endef<|MERGE_RESOLUTION|>--- conflicted
+++ resolved
@@ -39,7 +39,6 @@
 	@$(UV) run coverage html --rcfile=pyproject.toml > /dev/null
 	@$(UV) run coverage xml --rcfile=pyproject.toml > /dev/null
 
-<<<<<<< HEAD
 BOARD_MOUNT_POINT ?= ""
 VERSION ?= $(shell git tag --points-at HEAD --sort=-creatordate < /dev/null | head -n 1)
 
@@ -53,15 +52,11 @@
 	$(call rsync_to_dest,artifacts/proves,$(BOARD_MOUNT_POINT))
 endif
 
-
 .PHONY: sync-time
 sync-time:
 	@python3 ./sync-time.py
 
 
-
-=======
->>>>>>> 6a107e67
 .PHONY: clean
 clean: ## Remove all gitignored files such as downloaded libraries and artifacts
 	git clean -dfX
