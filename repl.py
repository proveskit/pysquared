import lib.pysquared.pysquared as pysquared

<<<<<<< HEAD
# from lib.pysquared.pysquared import cubesat as c
from lib.pysquared.Config import Config
from lib.pysquared.pysquared import Satellite

config = Config()
c = Satellite(config)
=======
print("Initializing a cubesat object as `c` in the REPL...")
c = pysquared.Satellite()
>>>>>>> fc514a30
<|MERGE_RESOLUTION|>--- conflicted
+++ resolved
@@ -1,13 +1,7 @@
-import lib.pysquared.pysquared as pysquared
-
-<<<<<<< HEAD
 # from lib.pysquared.pysquared import cubesat as c
 from lib.pysquared.Config import Config
 from lib.pysquared.pysquared import Satellite
 
+print("Initializing a cubesat object as `c` in the REPL...")
 config = Config()
-c = Satellite(config)
-=======
-print("Initializing a cubesat object as `c` in the REPL...")
-c = pysquared.Satellite()
->>>>>>> fc514a30
+c = Satellite(config)