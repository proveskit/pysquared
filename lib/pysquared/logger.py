import json
import time
import traceback

from lib.pysquared.nvm.counter import Counter


class LogLevel:
    NOTSET = 0
    DEBUG = 1
    INFO = 2
    WARNING = 3
    ERROR = 4
    CRITICAL = 5


class Logger:
<<<<<<< HEAD
    def __init__(self, log_to_stdout=True, log_file=None) -> None:
        self.logToStandardOut = log_to_stdout
        self.log_file = log_file  # File object to write logs to
=======
    def __init__(
        self,
        error_counter: Counter,
        log_level: int = LogLevel.NOTSET,
    ) -> None:
        self._error_counter: Counter = error_counter
        self._log_level: int = log_level
>>>>>>> f5b3af0f

    def _can_print_this_level(self, level_value: int) -> bool:
        return level_value >= self._log_level

    def _log(self, level: str, level_value: int, message: str, **kwargs) -> None:
        """
        Log a message with a given severity level and any additional key/values.
        """
        log_entry = {
            "level": level,
            "msg": message,
        }

        # Manually format the time since time.strftime is not available in CircuitPython
        now = time.localtime()
        asctime = f"{now.tm_year}-{now.tm_mon:02d}-{now.tm_mday:02d} {now.tm_hour:02d}:{now.tm_min:02d}:{now.tm_sec:02d}"
<<<<<<< HEAD
        log_entry["time"] = asctime

        log_entry.update(kwargs)
        json_output = json.dumps(log_entry)
        if self.logToStandardOut:
=======
        kwargs["time"] = asctime

        # case where someone used debug, info, or warning yet also provides an 'err' kwarg with an Exception
        if (
            "err" in kwargs
            and level not in ("ERROR", "CRITICAL")
            and isinstance(kwargs["err"], Exception)
        ):
            kwargs["err"] = traceback.format_exception(kwargs["err"])

        json_output = json.dumps(kwargs)

        if self._can_print_this_level(level_value):
>>>>>>> f5b3af0f
            print(json_output)
        if self.log_file:
            self.log_file.write(json_output + "\n")
            self.log_file.flush()

    def debug(self, message: str, **kwargs) -> None:
<<<<<<< HEAD
        self._log("DEBUG", message, **kwargs)

    def info(self, message: str, **kwargs) -> None:
        self._log("INFO", message, **kwargs)

    def warning(self, message: str, **kwargs) -> None:
        self._log("WARNING", message, **kwargs)

    def error(self, message: str, **kwargs) -> None:
        self._log("ERROR", message, **kwargs)

    def critical(self, message: str, **kwargs) -> None:
        self._log("CRITICAL", message, **kwargs)
=======
        """
        Log a message with severity level DEBUG.
        """
        self._log("DEBUG", 1, message, **kwargs)

    def info(self, message: str, **kwargs) -> None:
        """
        Log a message with severity level INFO.
        """
        self._log("INFO", 2, message, **kwargs)

    def warning(self, message: str, **kwargs) -> None:
        """
        Log a message with severity level WARNING.
        """
        self._log("WARNING", 3, message, **kwargs)

    def error(self, message: str, err: Exception, **kwargs) -> None:
        """
        Log a message with severity level ERROR.
        """
        kwargs["err"] = traceback.format_exception(err)
        self._error_counter.increment()
        self._log("ERROR", 4, message, **kwargs)

    def critical(self, message: str, err: Exception, **kwargs) -> None:
        """
        Log a message with severity level CRITICAL.
        """
        kwargs["err"] = traceback.format_exception(err)
        self._error_counter.increment()
        self._log("CRITICAL", 5, message, **kwargs)

    def get_error_count(self) -> int:
        return self._error_counter.get()
>>>>>>> f5b3af0f
<|MERGE_RESOLUTION|>--- conflicted
+++ resolved
@@ -15,11 +15,6 @@
 
 
 class Logger:
-<<<<<<< HEAD
-    def __init__(self, log_to_stdout=True, log_file=None) -> None:
-        self.logToStandardOut = log_to_stdout
-        self.log_file = log_file  # File object to write logs to
-=======
     def __init__(
         self,
         error_counter: Counter,
@@ -27,7 +22,6 @@
     ) -> None:
         self._error_counter: Counter = error_counter
         self._log_level: int = log_level
->>>>>>> f5b3af0f
 
     def _can_print_this_level(self, level_value: int) -> bool:
         return level_value >= self._log_level
@@ -36,21 +30,10 @@
         """
         Log a message with a given severity level and any additional key/values.
         """
-        log_entry = {
-            "level": level,
-            "msg": message,
-        }
 
         # Manually format the time since time.strftime is not available in CircuitPython
         now = time.localtime()
         asctime = f"{now.tm_year}-{now.tm_mon:02d}-{now.tm_mday:02d} {now.tm_hour:02d}:{now.tm_min:02d}:{now.tm_sec:02d}"
-<<<<<<< HEAD
-        log_entry["time"] = asctime
-
-        log_entry.update(kwargs)
-        json_output = json.dumps(log_entry)
-        if self.logToStandardOut:
-=======
         kwargs["time"] = asctime
 
         # case where someone used debug, info, or warning yet also provides an 'err' kwarg with an Exception
@@ -64,28 +47,12 @@
         json_output = json.dumps(kwargs)
 
         if self._can_print_this_level(level_value):
->>>>>>> f5b3af0f
             print(json_output)
         if self.log_file:
             self.log_file.write(json_output + "\n")
             self.log_file.flush()
 
     def debug(self, message: str, **kwargs) -> None:
-<<<<<<< HEAD
-        self._log("DEBUG", message, **kwargs)
-
-    def info(self, message: str, **kwargs) -> None:
-        self._log("INFO", message, **kwargs)
-
-    def warning(self, message: str, **kwargs) -> None:
-        self._log("WARNING", message, **kwargs)
-
-    def error(self, message: str, **kwargs) -> None:
-        self._log("ERROR", message, **kwargs)
-
-    def critical(self, message: str, **kwargs) -> None:
-        self._log("CRITICAL", message, **kwargs)
-=======
         """
         Log a message with severity level DEBUG.
         """
@@ -120,5 +87,4 @@
         self._log("CRITICAL", 5, message, **kwargs)
 
     def get_error_count(self) -> int:
-        return self._error_counter.get()
->>>>>>> f5b3af0f
+        return self._error_counter.get()