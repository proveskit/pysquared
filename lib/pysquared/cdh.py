--- conflicted
+++ resolved
@@ -29,17 +29,9 @@
             b"\xa5\xb4": "joke_reply",
             b"\x56\xc4": "FSK",
         }
-<<<<<<< HEAD
         self._joke_reply: list[str] = config.joke_reply
-        self._super_secret_code: str = config.super_secret_code.encode("utf-8")
-        self._repeat_code: str = config.repeat_code.encode("utf-8")
-=======
-        self._jokereply: list[str] = config.get_list("jokereply")
-        self._super_secret_code: bytes = config.get_str("super_secret_code").encode(
-            "utf-8"
-        )
-        self._repeat_code: bytes = config.get_str("repeat_code").encode("utf-8")
->>>>>>> 1e1258f5
+        self._super_secret_code: bytes = config.super_secret_code.encode("utf-8")
+        self._repeat_code: bytes = config.repeat_code.encode("utf-8")
         self.logger.info(
             "The satellite has a super secret code!",
             super_secret_code=self._super_secret_code,
