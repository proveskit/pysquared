--- conflicted
+++ resolved
@@ -6,24 +6,17 @@
 """
 
 import gc
-<<<<<<< HEAD
-import traceback
-import random
-from lib.pysquared.debugcolor import co
-=======
-import json
 import random
 import time
 import traceback
 
 import alarm
 
->>>>>>> fc514a30
 from lib.pysquared.battery_helper import BatteryHelper
+from lib.pysquared.Config import Config
 from lib.pysquared.debugcolor import co
 from lib.pysquared.packet_manager import PacketManager
 from lib.pysquared.packet_sender import PacketSender
-from lib.pysquared.Config import Config
 
 try:
     from typing import Any, List, Literal, OrderedDict, Union
@@ -48,7 +41,7 @@
         self.pm: PacketManager = PacketManager(max_packet_size=128)
         self.ps: PacketSender = PacketSender(cubesat.radio1, self.pm, max_retries=3)
 
-        self.config: dict = Config
+        self.config: Config = Config
         self.cubesatName: str = Config.getStrValue("cubesatName")
         self.Errorcount: int = 0
         self.facestring: list = [None, None, None, None, None]
