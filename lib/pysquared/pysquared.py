"""
CircuitPython driver for PySquared satellite board.
PySquared Hardware Version: Flight Controller V4c
CircuitPython Version: 9.0.0
Library Repo:

* Author(s): Nicole Maggard, Michael Pham, and Rachel Sarmiento
"""

# Common CircuitPython Libs
import sys
import time
<<<<<<< HEAD
import traceback
=======
from collections import OrderedDict
>>>>>>> f5b3af0f
from os import chdir, mkdir, stat

import adafruit_sdcard  # Updated import
import board
import busio
import digitalio
import machine
import microcontroller
from micropython import const
from storage import VfsFat, mount, umount

import lib.adafruit_lis2mdl as adafruit_lis2mdl  # Magnetometer
import lib.adafruit_tca9548a as adafruit_tca9548a  # I2C Multiplexer
import lib.neopixel as neopixel  # RGB LED
import lib.pysquared.nvm.register as register
import lib.rv3028.rv3028 as rv3028  # Real Time Clock
from lib.adafruit_lsm6ds.lsm6dsox import LSM6DSOX  # IMU
from lib.adafruit_rfm import rfm9x, rfm9xfsk  # Radio
from lib.pysquared.config import Config  # Configs
from lib.pysquared.nvm.counter import Counter
from lib.pysquared.nvm.flag import Flag

try:
<<<<<<< HEAD
    from typing import Any, Callable, TextIO, Union
=======
    from typing import Any, Callable, Optional, OrderedDict, TextIO, Union
>>>>>>> f5b3af0f

    import circuitpython_typing
except Exception:
    pass

from lib.pysquared.logger import Logger

SEND_BUFF: bytearray = bytearray(252)


class Satellite:
    """
    NVM (Non-Volatile Memory) Register Definitions
    """

    # General NVM counters
    boot_count: Counter = Counter(index=register.BOOTCNT, datastore=microcontroller.nvm)

    # Define NVM flags
    f_softboot: Flag = Flag(
        index=register.FLAG, bit_index=0, datastore=microcontroller.nvm
    )
    f_brownout: Flag = Flag(
        index=register.FLAG, bit_index=3, datastore=microcontroller.nvm
    )
    f_shtdwn: Flag = Flag(
        index=register.FLAG, bit_index=5, datastore=microcontroller.nvm
    )
    f_burned: Flag = Flag(
        index=register.FLAG, bit_index=6, datastore=microcontroller.nvm
    )
    f_fsk: Flag = Flag(index=register.FLAG, bit_index=7, datastore=microcontroller.nvm)

    def safe_init(func: Callable[..., Any]):
        def wrapper(self, *args, **kwargs):
            hardware_key: str = kwargs.get("hardware_key", "UNKNOWN")
            self.logger.debug(
                "Initializing hardware component", hardware_key=hardware_key
            )

<<<<<<< HEAD
                except Exception as e:
                    error_message = "".join(
                        traceback.format_exception(None, e, e.__traceback__)
                    )
                    self.error_print(
                        f"[{error_severity}][{hardware_key}]: {error_message}"
                    )
                    self.hardware[hardware_key] = False
                    return None
=======
            try:
                device: Any = func(self, *args, **kwargs)
                return device
>>>>>>> f5b3af0f

            except Exception as e:
                self.logger.error(
                    "There was an error initializing this hardware component",
                    e,
                    hardware_key=hardware_key,
                )
            return None

        return wrapper

    @safe_init
    def init_general_hardware(
        self,
        init_func: Callable[..., Any],
        *args: Any,
        hardware_key,
        orpheus_func: Callable[..., Any] = None,
        **kwargs: Any,
    ) -> Any:
        """
        Args:
            init_func (Callable[..., Any]): The function used to initialize the hardware.
            *args (Any): Positional arguments to pass to the `init_func`.
            hardware_key (str): A unique identifier for the hardware being initialized.
            orpheus_func (Callable[..., Any], optional): An alternative function to initialize
                the hardware if the `orpheus` flag is set. Defaults to `None`.
            **kwargs (Any): Additional keyword arguments to pass to the `init_func`.
                Must be placed before `hardware_key`.

        Returns:
            Any: The initialized hardware instance if successful, or `None` if an error occurs.

        Raises:
            Exception: Any exception raised by the `init_func` or `orpheus_func`
            will be caught and handled by the `@safe_init` decorator.
        """
        if self.orpheus and orpheus_func:
            return orpheus_func(hardware_key)

        hardware_instance = init_func(*args, **kwargs)
        self.hardware[hardware_key] = True
        return hardware_instance

    @safe_init
    def init_radio(self, hardware_key: str) -> None:
        # Define Radio Digital IO Pins
        _rf_cs1: digitalio.DigitalInOut = digitalio.DigitalInOut(board.SPI0_CS0)
        _rf_rst1: digitalio.DigitalInOut = digitalio.DigitalInOut(board.RF1_RST)
        self.radio1_DIO0: digitalio.DigitalInOut = digitalio.DigitalInOut(board.RF1_IO0)
        self.radio1_DIO4: digitalio.DigitalInOut = digitalio.DigitalInOut(board.RF1_IO4)

        # Configure Radio Pins

        _rf_cs1.switch_to_output(value=True)  # cs1 and rst1 are only used locally
        _rf_rst1.switch_to_output(value=True)
        self.radio1_DIO0.switch_to_input()
        self.radio1_DIO4.switch_to_input()

        if self.f_fsk.get():
            self.radio1: rfm9xfsk.RFM9xFSK = rfm9xfsk.RFM9xFSK(
                self.spi0,
                _rf_cs1,
                _rf_rst1,
                self.config.radio_cfg.transmit_frequency,
                # code_rate=8, code rate does not exist for RFM9xFSK
            )
            self.radio1.fsk_node_address = 1
            self.radio1.fsk_broadcast_address = 0xFF
            self.radio1.modulation_type = 0
        else:
            # Default LoRa Modulation Settings
            # Frequency: 437.4 MHz, SF7, BW125kHz, CR4/8, Preamble=8, CRC=True
            self.radio1: rfm9x.RFM9x = rfm9x.RFM9x(
                self.spi0,
                _rf_cs1,
                _rf_rst1,
                self.config.radio_cfg.transmit_frequency,
                # code_rate=8, code rate does not exist for RFM9xFSK
            )
            self.radio1.max_output = True
            self.radio1.tx_power = self.config.radio_cfg.transmit_power
            self.radio1.spreading_factor = self.config.radio_cfg.lora_spreading_factor

            self.radio1.enable_crc = True
            self.radio1.ack_delay = 0.2
            if self.radio1.spreading_factor > 9:
                self.radio1.preamble_length = self.radio1.spreading_factor
        self.radio1.node = self.config.radio_cfg.sender_id
        self.radio1.destination = self.config.radio_cfg.receiver_id
        self.hardware[hardware_key] = True

    @safe_init
    def init_rtc(self, hardware_key: str) -> None:
        self.rtc: rv3028.RV3028 = rv3028.RV3028(self.i2c1)

        # Still need to test these configs
        self.rtc.configure_backup_switchover(mode="level", interrupt=True)
        self.hardware[hardware_key] = True

<<<<<<< HEAD
    @safe_init()
    def init_SDCard(self, hardware_key: str) -> None:
        # Initialize SPI bus if not already initialized
        if not hasattr(self, "spi0") or self.spi0 is None:
            self.logger.debug("Initializing SPI0 bus for SD card")
            self.spi0 = busio.SPI(board.SPI0_SCK, board.SPI0_MOSI, board.SPI0_MISO)

        # Chip Select (CS) pin for the SD card
        cs_pin = digitalio.DigitalInOut(
            board.SPI0_CS1
        )  # Replace with the correct CS pin
        cs_pin.direction = digitalio.Direction.OUTPUT
        cs_pin.value = True  # Deactivate CS by default

        # Ensure the SPI bus is ready
        try:
            if not self.spi0.try_lock():
                self.logger.error("Failed to acquire SPI lock for SD card.")
                self.hardware[hardware_key] = False
                return
            self.spi0.configure(baudrate=4000000, phase=0, polarity=0)
            self.spi0.unlock()
        except Exception as e:
            error_message = "".join(
                traceback.format_exception(None, e, e.__traceback__)
            )
            self.logger.error(f"SPI bus configuration failed: {error_message}")
            self.hardware[hardware_key] = False
            return

        # SD card object using adafruit_sdcard
        try:
            self.logger.debug("Creating SDCard object")
            self.sdcard = adafruit_sdcard.SDCard(self.spi0, cs_pin)

            self.logger.debug("Creating VfsFat filesystem")
            self.vfs = VfsFat(self.sdcard)

            self.logger.debug("Mounting filesystem at /sd")
            mount(self.vfs, "/sd")

            sys.path.append("/sd")
            self.hardware[hardware_key] = True
            self.logger.info("SD card initialized and mounted at /sd")
        except Exception as e:
            error_message = "".join(
                traceback.format_exception(None, e, e.__traceback__)
            )
            self.error_print(f"[ERROR][{hardware_key}]: {error_message}")
            self.hardware[hardware_key] = False
=======
    @safe_init
    def init_sd_card(self, hardware_key: str) -> None:
        # Baud rate depends on the card, 4MHz should be safe
        _sd = sdcardio.SDCard(self.spi0, board.SPI0_CS1, baudrate=4000000)
        _vfs = VfsFat(_sd)
        mount(_vfs, "/sd")
        self.fs = _vfs
        sys.path.append("/sd")
        self.hardware[hardware_key] = True

    @safe_init
    def init_neopixel(self, hardware_key: str) -> None:
        self.neopwr: digitalio.DigitalInOut = digitalio.DigitalInOut(board.NEO_PWR)
        self.neopwr.switch_to_output(value=True)
        self.neopixel: neopixel.NeoPixel = neopixel.NeoPixel(
            board.NEOPIX, 1, brightness=0.2, pixel_order=neopixel.GRB
        )
        self.neopixel[0] = (0, 0, 255)
        self.hardware[hardware_key] = True
>>>>>>> f5b3af0f

    @safe_init
    def init_tca_multiplexer(self, hardware_key: str) -> None:
        try:
            self.tca: adafruit_tca9548a.TCA9548A = adafruit_tca9548a.TCA9548A(
                self.i2c1, address=int(0x77)
            )
            self.hardware[hardware_key] = True
        except OSError:
            self.logger.error(
                "TCA try_lock failed. TCA may be malfunctioning.",
                hardware_key=hardware_key,
            )
            self.hardware[hardware_key] = False
            return

<<<<<<< HEAD
    @safe_init()
    def init_neopixel(self, hardware_key: str) -> None:
        """
        Initialize the NeoPixel (RGB LED) using the old implementation.
        """
        try:
            # Initialize the NeoPixel on the NEOPIXEL pin with 1 pixel
            self.neopixel = neopixel.NeoPixel(board.NEOPIXEL, 1, brightness=0.2)
            self.hardware[hardware_key] = True
            self.logger.debug("NeoPixel initialized successfully")
        except Exception as e:
            # Log any errors that occur during initialization
            error_message = "".join(
                traceback.format_exception(None, e, e.__traceback__)
            )
            self.error_print(f"[ERROR][NEOPIXEL]: {error_message}")
            self.hardware[hardware_key] = False

    def __init__(self, config: Config, logger: Logger) -> None:
        self.cubesat_name: str = config.get_str("cubesat_name")
=======
    def __init__(self, config: Config, logger: Logger, version: str) -> None:
        # here assiging config to a var so 'init_radio' function can
        # access 'radio_cfg' inside config
        self.config: Config = config
        self.cubesat_name: str = config.cubesat_name
>>>>>>> f5b3af0f
        """
        Big init routine as the whole board is brought up. Starting with config variables.
        """
        self.legacy: bool = config.legacy
        self.heating: bool = config.heating
        self.orpheus: bool = config.orpheus  # maybe change var name
        self.is_licensed: bool = config.is_licensed
        self.logger = logger

        """
        Define the normal power modes
        """
        self.normal_temp: int = config.normal_temp
        self.normal_battery_temp: int = config.normal_battery_temp
        self.normal_micro_temp: int = config.normal_micro_temp
        self.normal_charge_current: float = config.normal_charge_current
        self.normal_battery_voltage: float = config.normal_battery_voltage
        self.critical_battery_voltage: float = config.critical_battery_voltage
        self.battery_voltage: float = config.battery_voltage
        self.current_draw: float = config.current_draw
        self.reboot_time: int = config.reboot_time
        self.turbo_clock: bool = config.turbo_clock

        """
        Setting up data buffers
        """
        self.data_cache: dict = {}
        self.filenumbers: dict = {}
        self.image_packets: int = 0
        self.uart_baudrate: int = 9600
        self.buffer: Optional[bytearray] = None
        self.buffer_size: int = 1
        self.send_buff: memoryview = memoryview(SEND_BUFF)
        self.micro: microcontroller = microcontroller

<<<<<<< HEAD
        self.battery_voltage: float = None
        self.draw_current: float = None
        self.charge_voltage: float = None
        self.charge_current: float = None
        self.is_charging: bool = None
        self.battery_percentage: float = None
=======
        # Confused here, as self.battery_voltage was initialized to 3.3 in line 113(blakejameson)
        # NOTE(blakejameson): After asking Michael about the None variables below last night at software meeting, he mentioned they used
        # None as a state instead of the values to better manage some conditions with Orpheus.
        # I need to get a better understanding for the values and flow before potentially refactoring code here.
        self.battery_voltage: Optional[float] = None
        self.draw_current: Optional[float] = None
        self.charge_voltage: Optional[float] = None
        self.charge_current: Optional[float] = None
        self.is_charging: Optional[bool] = None
        self.battery_percentage: Optional[float] = None
>>>>>>> f5b3af0f

        """
        Define the boot time and current time
        """
        self.BOOTTIME: int = 1577836800
        self.logger.debug("Booting up!", boot_time=f"{self.BOOTTIME}s")
        self.CURRENTTIME: int = self.BOOTTIME
        self.UPTIME: int = 0

<<<<<<< HEAD
        self.radio_cfg: dict[str, float] = config.get_dict("radio_cfg")

        self.hardware: dict[str, bool] = {
            "I2C0": False,
            "SPI0": False,
            "I2C1": False,
            "UART": False,
            "Radio1": False,
            "IMU": False,
            "Mag": False,
            "SD Card": False,
            "NEOPIX": False,
            "WDT": False,
            "TCA": False,
            "Face0": False,
            "Face1": False,
            "Face2": False,
            "Face3": False,
            "Face4": False,
            "RTC": False,
        }
=======
        self.hardware: OrderedDict[str, bool] = OrderedDict(
            [
                ("I2C0", False),
                ("SPI0", False),
                ("I2C1", False),
                ("UART", False),
                ("Radio1", False),
                ("IMU", False),
                ("Mag", False),
                ("SDcard", False),
                ("NEOPIX", False),
                ("WDT", False),
                ("TCA", False),
                ("Face0", False),
                ("Face1", False),
                ("Face2", False),
                ("Face3", False),
                ("Face4", False),
                ("RTC", False),
            ]
        )
>>>>>>> f5b3af0f

        if self.f_softboot.get():
            self.f_softboot.toggle(False)

        """
        Setting up the watchdog pin.
        """

        self.watchdog_pin: digitalio.DigitalInOut = digitalio.DigitalInOut(
            board.WDT_WDI
        )
        self.watchdog_pin.direction = digitalio.Direction.OUTPUT
        self.watchdog_pin.value = False

        """
        Set the CPU Clock Speed
        """
        machine.set_clock(62500000)

        """
        Initializing Communication Buses
        """

        # Alternative Implementations of hardware initialization specific for orpheus
        def orpheus_skip_i2c(hardware_key: str) -> None:
            self.logger.debug(
                "Hardware component not initialized",
                cubesat=self.cubesat_name,
                hardware_key=hardware_key,
            )
            return None

        def orpheus_init_uart(hardware_key: str):
            uart: circuitpython_typing.ByteStream = busio.UART(
                board.I2C0_SDA, board.I2C0_SCL, baudrate=self.uart_baudrate
            )
            self.hardware[hardware_key] = True
            return uart

        self.i2c0: busio.I2C = self.init_general_hardware(
            busio.I2C,
            board.I2C0_SCL,
            board.I2C0_SDA,
            hardware_key="I2C0",
            orpheus_func=orpheus_skip_i2c,
        )

        self.spi0: busio.SPI = self.init_general_hardware(
            busio.SPI,
            board.SPI0_SCK,
            board.SPI0_MOSI,
            board.SPI0_MISO,
            hardware_key="SPI0",
        )

        self.i2c1: busio.I2C = self.init_general_hardware(
            busio.I2C,
            board.I2C1_SCL,
            board.I2C1_SDA,
            frequency=100000,
            hardware_key="I2C1",
        )

        self.uart: circuitpython_typing.ByteStream = self.init_general_hardware(
            busio.UART,
            board.TX,
            board.RX,
<<<<<<< HEAD
            baudrate=self.urate,
=======
            baud_rate=self.uart_baudrate,
>>>>>>> f5b3af0f
            hardware_key="UART",
            orpheus_func=orpheus_init_uart,
        )

        ######## Temporary Fix for RF_ENAB ########
        #                                         #
        if self.legacy:
            self.enable_rf: digitalio.DigitalInOut = digitalio.DigitalInOut(
                board.RF_ENAB
            )
            # self.enable_rf.switch_to_output(value=False) # if U21
            self.enable_rf.switch_to_output(value=True)  # if U7
        else:
            self.enable_rf: bool = True
        #                                         #
        ######## Temporary Fix for RF_ENAB ########

        self.init_radio(hardware_key="Radio1")
        self.imu: LSM6DSOX = self.init_general_hardware(
            LSM6DSOX, i2c_bus=self.i2c1, address=0x6B, hardware_key="IMU"
        )
        self.magnetometer: adafruit_lis2mdl.LIS2MDL = self.init_general_hardware(
            adafruit_lis2mdl.LIS2MDL, self.i2c1, hardware_key="Mag"
        )
        self.init_rtc(hardware_key="RTC")
        self.init_sd_card(hardware_key="SD Card")
        self.init_neopixel(hardware_key="NEOPIX")
        self.init_tca_multiplexer(hardware_key="TCA")

        """
        Face Initializations
        """
        self.scan_tca_channels()

        if self.f_fsk.get():
            self.logger.debug("Next restart will be in LoRa mode.")
            self.f_fsk.toggle(False)

        """
        PySquared Hardware Initialization Complete
        """
        self.logger.debug("PySquared Hardware Initialization Complete!")

<<<<<<< HEAD
        if self.debug:
            for key, value in self.hardware.items():
                if value:
                    self.logger.info(
                        "Successfully initialized hardware device",
                        device=key,
                        status=True,
                    )
                else:
                    self.logger.warning(
                        "Unable to initialize hardware device", device=key, status=False
                    )
        # Set power mode
=======
        for key, value in self.hardware.items():
            if value:
                self.logger.info(
                    "Successfully initialized hardware device",
                    device=key,
                    status=True,
                )
            else:
                self.logger.warning(
                    "Unable to initialize hardware device", device=key, status=False
                )
        # set power mode
>>>>>>> f5b3af0f
        self.power_mode: str = "normal"

        # Set current version
        self.version: str = version

    """
    Init Helper Functions
    """

    def scan_tca_channels(self) -> None:
        if not self.hardware.get("TCA", False):
            self.logger.warning("TCA not initialized")
            return

        channel_to_face: dict[int, str] = {
            0: "Face0",
            1: "Face1",
            2: "Face2",
            3: "Face3",
            4: "Face4",
        }

        for channel in range(len(channel_to_face)):
            try:
                self._scan_single_channel(channel, channel_to_face)
            except OSError as os_error:
                self.logger.error(
                    "TCA try_lock failed. TCA may be malfunctioning.", os_error
                )
                self.hardware["TCA"] = False
                return
            except Exception as e:
<<<<<<< HEAD
                error_message = "".join(
                    traceback.format_exception(None, e, e.__traceback__)
                )
                self.error_print(f"[ERROR][FACE]{error_message}")
=======
                self.logger.error(
                    "There was an Exception during the scan_tca_channels function call",
                    e,
                    face=channel_to_face[channel],
                )
>>>>>>> f5b3af0f

    def _scan_single_channel(
        self, channel: int, channel_to_face: dict[int, str]
    ) -> None:
        if not self.tca[channel].try_lock():
            return

        try:
            addresses: list[int] = self.tca[channel].scan()
            valid_addresses: list[int] = [
                addr for addr in addresses if addr not in [0x00, 0x19, 0x1E, 0x6B, 0x77]
            ]

            if not valid_addresses and 0x77 in addresses:
                self.logger.error(
                    "No Devices Found on channel", channel=channel_to_face[channel]
                )
                self.hardware[channel_to_face[channel]] = False
            else:
                self.logger.debug(
                    channel=channel,
                    valid_addresses=[hex(addr) for addr in valid_addresses],
                )
                if channel in channel_to_face:
                    self.hardware[channel_to_face[channel]] = True
        except Exception as e:
<<<<<<< HEAD
            error_message = "".join(
                traceback.format_exception(None, e, e.__traceback__)
            )
            self.error_print(f"[ERROR][FACE]{error_message}")
=======
            self.logger.error(
                "There was an Exception during the _scan_single_channel function call",
                e,
                face=channel_to_face[channel],
            )
>>>>>>> f5b3af0f
        finally:
            self.tca[channel].unlock()

    """
    Code to call satellite parameters
    """

    @property
    def turbo(self) -> bool:
        return self.turbo_clock

    @turbo.setter
    def turbo(self, value: bool) -> None:
        self.turbo_clock = value

        try:
            if value is True:
                machine.set_clock(125000000)  # 125MHz
            else:
                machine.set_clock(62500000)  # 62.5MHz

        except Exception as e:
<<<<<<< HEAD
            error_message = "".join(
                traceback.format_exception(None, e, e.__traceback__)
            )
            self.error_print(f"[ERROR][CLOCK SPEED]{error_message}")
=======
            self.logger.error("There was an error trying to set the clock", e)
>>>>>>> f5b3af0f

    @property
    def rgb(self) -> tuple[int, int, int]:
        return self.neopixel[0]

<<<<<<< HEAD
    @RGB.setter
    def RGB(self, value: tuple[int, int, int]) -> None:
        if self.hardware.get("NEOPIX", False):
            try:
                self.neopixel[0] = value
            except Exception as e:
                error_message = "".join(
                    traceback.format_exception(None, e, e.__traceback__)
                )
                self.error_print(f"[ERROR]{error_message}")
        else:
            self.error_print("[WARNING] NEOPIXEL not initialized")

    @property
    def uptime(self) -> int:
        self.CURRENTTIME = int(time.time())
=======
    @rgb.setter
    def rgb(self, value: tuple[int, int, int]) -> None:
        if not self.hardware["NEOPIX"]:
            self.logger.warning("The NEOPIXEL device is not initialized")
            return

        # NEOPIX is initialized
        try:
            self.neopixel[0] = value
        except Exception as e:
            self.logger.error(
                "There was an error trying to set the new RGB value",
                e,
                value=value,
            )

    @property
    def get_system_uptime(self) -> int:
        self.CURRENTTIME: int = const(time.time())
>>>>>>> f5b3af0f
        return self.CURRENTTIME - self.BOOTTIME

    @property
    def reset_vbus(self) -> None:
        # Unmount SD card to avoid errors
        if self.hardware.get("SD Card", False):
            try:
                umount("/sd")
                time.sleep(3)
            except Exception as e:
<<<<<<< HEAD
                error_message = "".join(
                    traceback.format_exception(None, e, e.__traceback__)
                )
                self.error_print("Error unmounting SD card: " + error_message)
=======
                self.logger.error("There was an error unmounting the SD card", e)
>>>>>>> f5b3af0f
        try:
            self.logger.debug(
                "Resetting VBUS [IMPLEMENT NEW FUNCTION HERE]",
            )
        except Exception as e:
<<<<<<< HEAD
            error_message = "".join(
                traceback.format_exception(None, e, e.__traceback__)
            )
            self.error_print("VBUS reset error: " + error_message)
=======
            self.logger.error("There was a vbus reset error", e)
>>>>>>> f5b3af0f

    @property
    def gyro(self) -> Union[tuple[float, float, float], None]:
        try:
            return self.imu.gyro
        except Exception as e:
<<<<<<< HEAD
            error_message = "".join(
                traceback.format_exception(None, e, e.__traceback__)
            )
            self.error_print(f"[ERROR][GYRO]{error_message}")
=======
            self.logger.error("There was an error retrieving the gyro values", e)
>>>>>>> f5b3af0f

    @property
    def accel(self) -> Union[tuple[float, float, float], None]:
        try:
            return self.imu.acceleration
        except Exception as e:
<<<<<<< HEAD
            error_message = "".join(
                traceback.format_exception(None, e, e.__traceback__)
            )
            self.error_print(f"[ERROR][ACCEL]{error_message}")
=======
            self.logger.error(
                "There was an error retrieving the accelerometer values", e
            )
>>>>>>> f5b3af0f

    @property
    def internal_temperature(self) -> Union[float, None]:
        try:
            return self.imu.temperature
        except Exception as e:
<<<<<<< HEAD
            error_message = "".join(
                traceback.format_exception(None, e, e.__traceback__)
            )
            self.error_print(f"[ERROR][TEMP]{error_message}")
=======
            self.logger.error(
                "There was an error retrieving the internal temperature value", e
            )
>>>>>>> f5b3af0f

    @property
    def mag(self) -> Union[tuple[float, float, float], None]:
        try:
            return self.magnetometer.magnetic
        except Exception as e:
<<<<<<< HEAD
            error_message = "".join(
                traceback.format_exception(None, e, e.__traceback__)
            )
            self.error_print(f"[ERROR][MAG]{error_message}")
=======
            self.logger.error(
                "There was an error retrieving the magnetometer sensor values", e
            )
>>>>>>> f5b3af0f

    @property
    def time(self) -> Union[tuple[int, int, int], None]:
        try:
            return self.rtc.get_time()
        except Exception as e:
<<<<<<< HEAD
            error_message = "".join(
                traceback.format_exception(None, e, e.__traceback__)
            )
            self.error_print(f"[ERROR][RTC]{error_message}")
=======
            self.logger.error("There was an error retrieving the RTC time", e)
>>>>>>> f5b3af0f

    @time.setter
    def time(self, hms: tuple[int, int, int]) -> None:
        """
        hms: A 3-tuple of ints containing data for the hours, minutes, and seconds respectively.
        """
        hours, minutes, seconds = hms
<<<<<<< HEAD
        if self.hardware.get("RTC", False):
            try:
                self.rtc.set_time(hours, minutes, seconds)
            except Exception as e:
                error_message = "".join(
                    traceback.format_exception(None, e, e.__traceback__)
                )
                self.error_print(f"[ERROR][RTC]{error_message}")
        else:
            self.error_print("[WARNING] RTC not initialized")
=======
        if not self.hardware["RTC"]:
            self.logger.warning("The RTC is not initialized")
            return

        try:
            self.rtc.set_time(hours, minutes, seconds)
        except Exception as e:
            self.logger.error(
                "There was an error setting the RTC time",
                e,
                hms=hms,
                hour=hms[0],
                minutes=hms[1],
                seconds=hms[2],
            )
>>>>>>> f5b3af0f

    @property
    def date(self) -> Union[tuple[int, int, int, int], None]:
        try:
            return self.rtc.get_date()
        except Exception as e:
<<<<<<< HEAD
            error_message = "".join(
                traceback.format_exception(None, e, e.__traceback__)
            )
            self.error_print(f"[ERROR][RTC]{error_message}")
=======
            self.logger.error("There was an error retrieving RTC date", e)
>>>>>>> f5b3af0f

    @date.setter
    def date(self, ymdw: tuple[int, int, int, int]) -> None:
        """
        ymdw: A 4-tuple of ints containing data for the year, month, date, and weekday respectively.
        """
        year, month, date, weekday = ymdw
<<<<<<< HEAD
        if self.hardware.get("RTC", False):
            try:
                self.rtc.set_date(year, month, date, weekday)
            except Exception as e:
                error_message = "".join(
                    traceback.format_exception(None, e, e.__traceback__)
                )
                self.error_print(f"[ERROR][RTC]{error_message}")
        else:
            self.error_print("[WARNING] RTC not initialized")
=======
        if not self.hardware["RTC"]:
            self.logger.warning("RTC not initialized")
            return

        try:
            self.rtc.set_date(year, month, date, weekday)
        except Exception as e:
            self.logger.error(
                "There was an error setting the RTC date",
                e,
                ymdw=ymdw,
                year=ymdw[0],
                month=ymdw[1],
                date=ymdw[2],
                weekday=ymdw[3],
            )
>>>>>>> f5b3af0f

    """
    Maintenance Functions
    """

    def watchdog_pet(self) -> None:
        self.watchdog_pin.value = True
        time.sleep(0.01)
        self.watchdog_pin.value = False

    def check_reboot(self) -> None:
<<<<<<< HEAD
        self.UPTIME = self.uptime
=======
        self.UPTIME: int = self.get_system_uptime
>>>>>>> f5b3af0f
        self.logger.debug("Current up time stat:", uptime=self.UPTIME)
        if self.UPTIME > self.reboot_time:
            self.micro.reset()

    def powermode(self, mode: str) -> None:
        """
        Configure the hardware for minimum or normal power consumption
        Add custom modes for mission-specific control
        """
        try:
            if "crit" in mode:
                self.neopixel.brightness = 0
                self.enable_rf.value = False
                self.power_mode = "critical"

            elif "min" in mode:
                self.neopixel.brightness = 0
                self.enable_rf.value = False

                self.power_mode = "minimum"

            elif "norm" in mode:
                self.enable_rf.value = True
                self.power_mode = "normal"
                # don't forget to reconfigure radios, gps, etc...

            elif "max" in mode:
                self.enable_rf.value = True
                self.power_mode = "maximum"
        except Exception as e:
<<<<<<< HEAD
            error_message = "".join(
                traceback.format_exception(None, e, e.__traceback__)
            )
            self.error_print(
                "Error in changing operations of powermode: " + error_message
=======
            self.logger.error(
                "There was an Error in changing operations of powermode",
                e,
                mode=mode,
>>>>>>> f5b3af0f
            )

    """
    SD Card Functions
    """

    def print_file(self, filedir: str = None, binary: bool = False) -> None:
        try:
            if filedir is None:
                raise FileNotFoundError("file directory is empty")
            self.logger.debug("Printing File", file_dir=filedir)
            if binary:
                with open(filedir, "rb") as file:
                    self.logger.debug(
                        "Printing in binary mode", content=str(file.read())
                    )
            else:
                with open(filedir, "r") as file:
                    for line in file:
                        self.logger.info(line.strip())
        except Exception as e:
<<<<<<< HEAD
            error_message = "".join(
                traceback.format_exception(None, e, e.__traceback__)
=======
            self.logger.error(
                "Can't print file", e, filedir=filedir, binary_mode=binary
>>>>>>> f5b3af0f
            )
            self.error_print("[ERROR] Can't print file: " + error_message)

    def read_file(
        self, filedir: str = None, binary: bool = False
    ) -> Union[bytes, TextIO, None]:
        try:
            if filedir is None:
                raise FileNotFoundError("file directory is empty")
            self.logger.debug("Reading a file", file_dir=filedir)
            if binary:
                with open(filedir, "rb") as file:
                    data = file.read()
                    self.logger.debug("File content read in binary mode")
                    return data
            else:
                with open(filedir, "r") as file:
                    data = file.read()
                    self.logger.debug("File content read in text mode")
                    return data
        except Exception as e:
<<<<<<< HEAD
            error_message = "".join(
                traceback.format_exception(None, e, e.__traceback__)
            )
            self.error_print("[ERROR] Can't read file: " + error_message)
=======
            self.logger.error("Can't read file", e, filedir=filedir, binary_mode=binary)
>>>>>>> f5b3af0f

    def new_file(self, substring: str, binary: bool = False) -> Union[str, None]:
        """
        substring something like '/data/DATA_'
        directory is created on the SD!
        int padded with zeros will be appended to the last found file
        """
<<<<<<< HEAD
        if self.hardware.get("SD Card", False):
=======
        if not self.hardware["SDcard"]:
            self.logger.warning("SD Card not initialized")

        # SDCard is initialized
        try:
            ff: str = ""
            n: int = 0
            _folder: str = substring[: substring.rfind("/") + 1]
            _file: str = substring[substring.rfind("/") + 1 :]
            self.logger.debug(
                "Creating new file in directory: /sd{} with file prefix: {}".format(
                    _folder, _file
                ),
            )
>>>>>>> f5b3af0f
            try:
                chdir("/sd" + _folder)
            except OSError:
                self.logger.error(
                    "The directory was not found. Now Creating...",
                    directory=_folder,
                )
                try:
                    mkdir("/sd" + _folder)
                except Exception as e:
                    self.logger.error(
                        "Error with creating new file",
                        e,
                        filedir="/sd" + _folder,
                    )
<<<<<<< HEAD
                    try:
                        mkdir("/sd" + _folder)
                    except Exception as e:
                        error_message = "".join(
                            traceback.format_exception(None, e, e.__traceback__)
                        )
                        self.error_print(
                            "Error with creating new file: " + error_message
                        )
                        return None
                for i in range(0xFFFF):
                    ff = "/sd{}{}{:05}.txt".format(_folder, _file, (n + i) % 0xFFFF)
                    try:
                        if n is not None:
                            stat(ff)
                    except Exception:
                        n = (n + i) % 0xFFFF
                        break
                self.logger.debug("Creating a file...", file_dir=str(ff))
                if binary:
                    mode = "ab"
                else:
                    mode = "a"
                with open(ff, mode) as f:
                    f.tell()
                chdir("/")
                return ff
            except Exception as e:
                error_message = "".join(
                    traceback.format_exception(None, e, e.__traceback__)
                )
                self.error_print("Error creating file: " + error_message)
                return None
        else:
            self.logger.warning("SD Card not initialized")
=======
                    return None
            for i in range(0xFFFF):
                ff: str = "/sd{}{}{:05}.txt".format(_folder, _file, (n + i) % 0xFFFF)
                try:
                    if n is not None:
                        stat(ff)
                except Exception as e:
                    self.logger.error(
                        "There was an error running the stat function on this file",
                        e,
                        filedir=ff,
                        file_num=n,
                    )
                    n: int = (n + i) % 0xFFFF
                    # print('file number is',n)
                    break
            self.logger.debug("creating a file...", file_dir=str(ff))
            if binary:
                b: str = "ab"
            else:
                b: str = "a"
            with open(ff, b) as f:
                f.tell()
            chdir("/")
            return ff
        except Exception as e:
            self.logger.error("Error creating file", e, filedir=ff, binary_mode=binary)
            return None
>>>>>>> f5b3af0f
<|MERGE_RESOLUTION|>--- conflicted
+++ resolved
@@ -10,19 +10,15 @@
 # Common CircuitPython Libs
 import sys
 import time
-<<<<<<< HEAD
-import traceback
-=======
 from collections import OrderedDict
->>>>>>> f5b3af0f
 from os import chdir, mkdir, stat
 
-import adafruit_sdcard  # Updated import
 import board
 import busio
 import digitalio
 import machine
 import microcontroller
+import sdcardio
 from micropython import const
 from storage import VfsFat, mount, umount
 
@@ -38,11 +34,7 @@
 from lib.pysquared.nvm.flag import Flag
 
 try:
-<<<<<<< HEAD
-    from typing import Any, Callable, TextIO, Union
-=======
     from typing import Any, Callable, Optional, OrderedDict, TextIO, Union
->>>>>>> f5b3af0f
 
     import circuitpython_typing
 except Exception:
@@ -83,21 +75,9 @@
                 "Initializing hardware component", hardware_key=hardware_key
             )
 
-<<<<<<< HEAD
-                except Exception as e:
-                    error_message = "".join(
-                        traceback.format_exception(None, e, e.__traceback__)
-                    )
-                    self.error_print(
-                        f"[{error_severity}][{hardware_key}]: {error_message}"
-                    )
-                    self.hardware[hardware_key] = False
-                    return None
-=======
             try:
                 device: Any = func(self, *args, **kwargs)
                 return device
->>>>>>> f5b3af0f
 
             except Exception as e:
                 self.logger.error(
@@ -198,58 +178,6 @@
         self.rtc.configure_backup_switchover(mode="level", interrupt=True)
         self.hardware[hardware_key] = True
 
-<<<<<<< HEAD
-    @safe_init()
-    def init_SDCard(self, hardware_key: str) -> None:
-        # Initialize SPI bus if not already initialized
-        if not hasattr(self, "spi0") or self.spi0 is None:
-            self.logger.debug("Initializing SPI0 bus for SD card")
-            self.spi0 = busio.SPI(board.SPI0_SCK, board.SPI0_MOSI, board.SPI0_MISO)
-
-        # Chip Select (CS) pin for the SD card
-        cs_pin = digitalio.DigitalInOut(
-            board.SPI0_CS1
-        )  # Replace with the correct CS pin
-        cs_pin.direction = digitalio.Direction.OUTPUT
-        cs_pin.value = True  # Deactivate CS by default
-
-        # Ensure the SPI bus is ready
-        try:
-            if not self.spi0.try_lock():
-                self.logger.error("Failed to acquire SPI lock for SD card.")
-                self.hardware[hardware_key] = False
-                return
-            self.spi0.configure(baudrate=4000000, phase=0, polarity=0)
-            self.spi0.unlock()
-        except Exception as e:
-            error_message = "".join(
-                traceback.format_exception(None, e, e.__traceback__)
-            )
-            self.logger.error(f"SPI bus configuration failed: {error_message}")
-            self.hardware[hardware_key] = False
-            return
-
-        # SD card object using adafruit_sdcard
-        try:
-            self.logger.debug("Creating SDCard object")
-            self.sdcard = adafruit_sdcard.SDCard(self.spi0, cs_pin)
-
-            self.logger.debug("Creating VfsFat filesystem")
-            self.vfs = VfsFat(self.sdcard)
-
-            self.logger.debug("Mounting filesystem at /sd")
-            mount(self.vfs, "/sd")
-
-            sys.path.append("/sd")
-            self.hardware[hardware_key] = True
-            self.logger.info("SD card initialized and mounted at /sd")
-        except Exception as e:
-            error_message = "".join(
-                traceback.format_exception(None, e, e.__traceback__)
-            )
-            self.error_print(f"[ERROR][{hardware_key}]: {error_message}")
-            self.hardware[hardware_key] = False
-=======
     @safe_init
     def init_sd_card(self, hardware_key: str) -> None:
         # Baud rate depends on the card, 4MHz should be safe
@@ -269,7 +197,6 @@
         )
         self.neopixel[0] = (0, 0, 255)
         self.hardware[hardware_key] = True
->>>>>>> f5b3af0f
 
     @safe_init
     def init_tca_multiplexer(self, hardware_key: str) -> None:
@@ -286,34 +213,11 @@
             self.hardware[hardware_key] = False
             return
 
-<<<<<<< HEAD
-    @safe_init()
-    def init_neopixel(self, hardware_key: str) -> None:
-        """
-        Initialize the NeoPixel (RGB LED) using the old implementation.
-        """
-        try:
-            # Initialize the NeoPixel on the NEOPIXEL pin with 1 pixel
-            self.neopixel = neopixel.NeoPixel(board.NEOPIXEL, 1, brightness=0.2)
-            self.hardware[hardware_key] = True
-            self.logger.debug("NeoPixel initialized successfully")
-        except Exception as e:
-            # Log any errors that occur during initialization
-            error_message = "".join(
-                traceback.format_exception(None, e, e.__traceback__)
-            )
-            self.error_print(f"[ERROR][NEOPIXEL]: {error_message}")
-            self.hardware[hardware_key] = False
-
-    def __init__(self, config: Config, logger: Logger) -> None:
-        self.cubesat_name: str = config.get_str("cubesat_name")
-=======
     def __init__(self, config: Config, logger: Logger, version: str) -> None:
         # here assiging config to a var so 'init_radio' function can
         # access 'radio_cfg' inside config
         self.config: Config = config
         self.cubesat_name: str = config.cubesat_name
->>>>>>> f5b3af0f
         """
         Big init routine as the whole board is brought up. Starting with config variables.
         """
@@ -349,14 +253,6 @@
         self.send_buff: memoryview = memoryview(SEND_BUFF)
         self.micro: microcontroller = microcontroller
 
-<<<<<<< HEAD
-        self.battery_voltage: float = None
-        self.draw_current: float = None
-        self.charge_voltage: float = None
-        self.charge_current: float = None
-        self.is_charging: bool = None
-        self.battery_percentage: float = None
-=======
         # Confused here, as self.battery_voltage was initialized to 3.3 in line 113(blakejameson)
         # NOTE(blakejameson): After asking Michael about the None variables below last night at software meeting, he mentioned they used
         # None as a state instead of the values to better manage some conditions with Orpheus.
@@ -367,7 +263,6 @@
         self.charge_current: Optional[float] = None
         self.is_charging: Optional[bool] = None
         self.battery_percentage: Optional[float] = None
->>>>>>> f5b3af0f
 
         """
         Define the boot time and current time
@@ -377,29 +272,6 @@
         self.CURRENTTIME: int = self.BOOTTIME
         self.UPTIME: int = 0
 
-<<<<<<< HEAD
-        self.radio_cfg: dict[str, float] = config.get_dict("radio_cfg")
-
-        self.hardware: dict[str, bool] = {
-            "I2C0": False,
-            "SPI0": False,
-            "I2C1": False,
-            "UART": False,
-            "Radio1": False,
-            "IMU": False,
-            "Mag": False,
-            "SD Card": False,
-            "NEOPIX": False,
-            "WDT": False,
-            "TCA": False,
-            "Face0": False,
-            "Face1": False,
-            "Face2": False,
-            "Face3": False,
-            "Face4": False,
-            "RTC": False,
-        }
-=======
         self.hardware: OrderedDict[str, bool] = OrderedDict(
             [
                 ("I2C0", False),
@@ -421,7 +293,6 @@
                 ("RTC", False),
             ]
         )
->>>>>>> f5b3af0f
 
         if self.f_softboot.get():
             self.f_softboot.toggle(False)
@@ -489,11 +360,7 @@
             busio.UART,
             board.TX,
             board.RX,
-<<<<<<< HEAD
-            baudrate=self.urate,
-=======
             baud_rate=self.uart_baudrate,
->>>>>>> f5b3af0f
             hardware_key="UART",
             orpheus_func=orpheus_init_uart,
         )
@@ -537,21 +404,6 @@
         """
         self.logger.debug("PySquared Hardware Initialization Complete!")
 
-<<<<<<< HEAD
-        if self.debug:
-            for key, value in self.hardware.items():
-                if value:
-                    self.logger.info(
-                        "Successfully initialized hardware device",
-                        device=key,
-                        status=True,
-                    )
-                else:
-                    self.logger.warning(
-                        "Unable to initialize hardware device", device=key, status=False
-                    )
-        # Set power mode
-=======
         for key, value in self.hardware.items():
             if value:
                 self.logger.info(
@@ -564,7 +416,6 @@
                     "Unable to initialize hardware device", device=key, status=False
                 )
         # set power mode
->>>>>>> f5b3af0f
         self.power_mode: str = "normal"
 
         # Set current version
@@ -597,18 +448,11 @@
                 self.hardware["TCA"] = False
                 return
             except Exception as e:
-<<<<<<< HEAD
-                error_message = "".join(
-                    traceback.format_exception(None, e, e.__traceback__)
-                )
-                self.error_print(f"[ERROR][FACE]{error_message}")
-=======
                 self.logger.error(
                     "There was an Exception during the scan_tca_channels function call",
                     e,
                     face=channel_to_face[channel],
                 )
->>>>>>> f5b3af0f
 
     def _scan_single_channel(
         self, channel: int, channel_to_face: dict[int, str]
@@ -635,18 +479,11 @@
                 if channel in channel_to_face:
                     self.hardware[channel_to_face[channel]] = True
         except Exception as e:
-<<<<<<< HEAD
-            error_message = "".join(
-                traceback.format_exception(None, e, e.__traceback__)
-            )
-            self.error_print(f"[ERROR][FACE]{error_message}")
-=======
             self.logger.error(
                 "There was an Exception during the _scan_single_channel function call",
                 e,
                 face=channel_to_face[channel],
             )
->>>>>>> f5b3af0f
         finally:
             self.tca[channel].unlock()
 
@@ -669,37 +506,12 @@
                 machine.set_clock(62500000)  # 62.5MHz
 
         except Exception as e:
-<<<<<<< HEAD
-            error_message = "".join(
-                traceback.format_exception(None, e, e.__traceback__)
-            )
-            self.error_print(f"[ERROR][CLOCK SPEED]{error_message}")
-=======
             self.logger.error("There was an error trying to set the clock", e)
->>>>>>> f5b3af0f
 
     @property
     def rgb(self) -> tuple[int, int, int]:
         return self.neopixel[0]
 
-<<<<<<< HEAD
-    @RGB.setter
-    def RGB(self, value: tuple[int, int, int]) -> None:
-        if self.hardware.get("NEOPIX", False):
-            try:
-                self.neopixel[0] = value
-            except Exception as e:
-                error_message = "".join(
-                    traceback.format_exception(None, e, e.__traceback__)
-                )
-                self.error_print(f"[ERROR]{error_message}")
-        else:
-            self.error_print("[WARNING] NEOPIXEL not initialized")
-
-    @property
-    def uptime(self) -> int:
-        self.CURRENTTIME = int(time.time())
-=======
     @rgb.setter
     def rgb(self, value: tuple[int, int, int]) -> None:
         if not self.hardware["NEOPIX"]:
@@ -719,7 +531,6 @@
     @property
     def get_system_uptime(self) -> int:
         self.CURRENTTIME: int = const(time.time())
->>>>>>> f5b3af0f
         return self.CURRENTTIME - self.BOOTTIME
 
     @property
@@ -730,103 +541,54 @@
                 umount("/sd")
                 time.sleep(3)
             except Exception as e:
-<<<<<<< HEAD
-                error_message = "".join(
-                    traceback.format_exception(None, e, e.__traceback__)
-                )
-                self.error_print("Error unmounting SD card: " + error_message)
-=======
                 self.logger.error("There was an error unmounting the SD card", e)
->>>>>>> f5b3af0f
         try:
             self.logger.debug(
                 "Resetting VBUS [IMPLEMENT NEW FUNCTION HERE]",
             )
         except Exception as e:
-<<<<<<< HEAD
-            error_message = "".join(
-                traceback.format_exception(None, e, e.__traceback__)
-            )
-            self.error_print("VBUS reset error: " + error_message)
-=======
             self.logger.error("There was a vbus reset error", e)
->>>>>>> f5b3af0f
 
     @property
     def gyro(self) -> Union[tuple[float, float, float], None]:
         try:
             return self.imu.gyro
         except Exception as e:
-<<<<<<< HEAD
-            error_message = "".join(
-                traceback.format_exception(None, e, e.__traceback__)
-            )
-            self.error_print(f"[ERROR][GYRO]{error_message}")
-=======
             self.logger.error("There was an error retrieving the gyro values", e)
->>>>>>> f5b3af0f
 
     @property
     def accel(self) -> Union[tuple[float, float, float], None]:
         try:
             return self.imu.acceleration
         except Exception as e:
-<<<<<<< HEAD
-            error_message = "".join(
-                traceback.format_exception(None, e, e.__traceback__)
-            )
-            self.error_print(f"[ERROR][ACCEL]{error_message}")
-=======
             self.logger.error(
                 "There was an error retrieving the accelerometer values", e
             )
->>>>>>> f5b3af0f
 
     @property
     def internal_temperature(self) -> Union[float, None]:
         try:
             return self.imu.temperature
         except Exception as e:
-<<<<<<< HEAD
-            error_message = "".join(
-                traceback.format_exception(None, e, e.__traceback__)
-            )
-            self.error_print(f"[ERROR][TEMP]{error_message}")
-=======
             self.logger.error(
                 "There was an error retrieving the internal temperature value", e
             )
->>>>>>> f5b3af0f
 
     @property
     def mag(self) -> Union[tuple[float, float, float], None]:
         try:
             return self.magnetometer.magnetic
         except Exception as e:
-<<<<<<< HEAD
-            error_message = "".join(
-                traceback.format_exception(None, e, e.__traceback__)
-            )
-            self.error_print(f"[ERROR][MAG]{error_message}")
-=======
             self.logger.error(
                 "There was an error retrieving the magnetometer sensor values", e
             )
->>>>>>> f5b3af0f
 
     @property
     def time(self) -> Union[tuple[int, int, int], None]:
         try:
             return self.rtc.get_time()
         except Exception as e:
-<<<<<<< HEAD
-            error_message = "".join(
-                traceback.format_exception(None, e, e.__traceback__)
-            )
-            self.error_print(f"[ERROR][RTC]{error_message}")
-=======
             self.logger.error("There was an error retrieving the RTC time", e)
->>>>>>> f5b3af0f
 
     @time.setter
     def time(self, hms: tuple[int, int, int]) -> None:
@@ -834,18 +596,6 @@
         hms: A 3-tuple of ints containing data for the hours, minutes, and seconds respectively.
         """
         hours, minutes, seconds = hms
-<<<<<<< HEAD
-        if self.hardware.get("RTC", False):
-            try:
-                self.rtc.set_time(hours, minutes, seconds)
-            except Exception as e:
-                error_message = "".join(
-                    traceback.format_exception(None, e, e.__traceback__)
-                )
-                self.error_print(f"[ERROR][RTC]{error_message}")
-        else:
-            self.error_print("[WARNING] RTC not initialized")
-=======
         if not self.hardware["RTC"]:
             self.logger.warning("The RTC is not initialized")
             return
@@ -861,21 +611,13 @@
                 minutes=hms[1],
                 seconds=hms[2],
             )
->>>>>>> f5b3af0f
 
     @property
     def date(self) -> Union[tuple[int, int, int, int], None]:
         try:
             return self.rtc.get_date()
         except Exception as e:
-<<<<<<< HEAD
-            error_message = "".join(
-                traceback.format_exception(None, e, e.__traceback__)
-            )
-            self.error_print(f"[ERROR][RTC]{error_message}")
-=======
             self.logger.error("There was an error retrieving RTC date", e)
->>>>>>> f5b3af0f
 
     @date.setter
     def date(self, ymdw: tuple[int, int, int, int]) -> None:
@@ -883,18 +625,6 @@
         ymdw: A 4-tuple of ints containing data for the year, month, date, and weekday respectively.
         """
         year, month, date, weekday = ymdw
-<<<<<<< HEAD
-        if self.hardware.get("RTC", False):
-            try:
-                self.rtc.set_date(year, month, date, weekday)
-            except Exception as e:
-                error_message = "".join(
-                    traceback.format_exception(None, e, e.__traceback__)
-                )
-                self.error_print(f"[ERROR][RTC]{error_message}")
-        else:
-            self.error_print("[WARNING] RTC not initialized")
-=======
         if not self.hardware["RTC"]:
             self.logger.warning("RTC not initialized")
             return
@@ -911,7 +641,6 @@
                 date=ymdw[2],
                 weekday=ymdw[3],
             )
->>>>>>> f5b3af0f
 
     """
     Maintenance Functions
@@ -923,11 +652,7 @@
         self.watchdog_pin.value = False
 
     def check_reboot(self) -> None:
-<<<<<<< HEAD
-        self.UPTIME = self.uptime
-=======
         self.UPTIME: int = self.get_system_uptime
->>>>>>> f5b3af0f
         self.logger.debug("Current up time stat:", uptime=self.UPTIME)
         if self.UPTIME > self.reboot_time:
             self.micro.reset()
@@ -958,18 +683,10 @@
                 self.enable_rf.value = True
                 self.power_mode = "maximum"
         except Exception as e:
-<<<<<<< HEAD
-            error_message = "".join(
-                traceback.format_exception(None, e, e.__traceback__)
-            )
-            self.error_print(
-                "Error in changing operations of powermode: " + error_message
-=======
             self.logger.error(
                 "There was an Error in changing operations of powermode",
                 e,
                 mode=mode,
->>>>>>> f5b3af0f
             )
 
     """
@@ -991,15 +708,10 @@
                     for line in file:
                         self.logger.info(line.strip())
         except Exception as e:
-<<<<<<< HEAD
-            error_message = "".join(
-                traceback.format_exception(None, e, e.__traceback__)
-=======
             self.logger.error(
                 "Can't print file", e, filedir=filedir, binary_mode=binary
->>>>>>> f5b3af0f
-            )
-            self.error_print("[ERROR] Can't print file: " + error_message)
+            )
+            self.error_print("[ERROR] Can't print file: ")
 
     def read_file(
         self, filedir: str = None, binary: bool = False
@@ -1019,14 +731,7 @@
                     self.logger.debug("File content read in text mode")
                     return data
         except Exception as e:
-<<<<<<< HEAD
-            error_message = "".join(
-                traceback.format_exception(None, e, e.__traceback__)
-            )
-            self.error_print("[ERROR] Can't read file: " + error_message)
-=======
             self.logger.error("Can't read file", e, filedir=filedir, binary_mode=binary)
->>>>>>> f5b3af0f
 
     def new_file(self, substring: str, binary: bool = False) -> Union[str, None]:
         """
@@ -1034,9 +739,6 @@
         directory is created on the SD!
         int padded with zeros will be appended to the last found file
         """
-<<<<<<< HEAD
-        if self.hardware.get("SD Card", False):
-=======
         if not self.hardware["SDcard"]:
             self.logger.warning("SD Card not initialized")
 
@@ -1051,7 +753,6 @@
                     _folder, _file
                 ),
             )
->>>>>>> f5b3af0f
             try:
                 chdir("/sd" + _folder)
             except OSError:
@@ -1067,43 +768,6 @@
                         e,
                         filedir="/sd" + _folder,
                     )
-<<<<<<< HEAD
-                    try:
-                        mkdir("/sd" + _folder)
-                    except Exception as e:
-                        error_message = "".join(
-                            traceback.format_exception(None, e, e.__traceback__)
-                        )
-                        self.error_print(
-                            "Error with creating new file: " + error_message
-                        )
-                        return None
-                for i in range(0xFFFF):
-                    ff = "/sd{}{}{:05}.txt".format(_folder, _file, (n + i) % 0xFFFF)
-                    try:
-                        if n is not None:
-                            stat(ff)
-                    except Exception:
-                        n = (n + i) % 0xFFFF
-                        break
-                self.logger.debug("Creating a file...", file_dir=str(ff))
-                if binary:
-                    mode = "ab"
-                else:
-                    mode = "a"
-                with open(ff, mode) as f:
-                    f.tell()
-                chdir("/")
-                return ff
-            except Exception as e:
-                error_message = "".join(
-                    traceback.format_exception(None, e, e.__traceback__)
-                )
-                self.error_print("Error creating file: " + error_message)
-                return None
-        else:
-            self.logger.warning("SD Card not initialized")
-=======
                     return None
             for i in range(0xFFFF):
                 ff: str = "/sd{}{}{:05}.txt".format(_folder, _file, (n + i) % 0xFFFF)
@@ -1131,5 +795,4 @@
             return ff
         except Exception as e:
             self.logger.error("Error creating file", e, filedir=ff, binary_mode=binary)
-            return None
->>>>>>> f5b3af0f
+            return None