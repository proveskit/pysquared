--- conflicted
+++ resolved
@@ -29,14 +29,9 @@
 import lib.pysquared.rv3028 as rv3028  # Real Time Clock
 from lib.adafruit_lsm6ds.lsm6dsox import LSM6DSOX  # IMU
 from lib.adafruit_rfm import rfm9x, rfm9xfsk  # Radio
-<<<<<<< HEAD
-from lib.pysquared.debugcolor import co
+from lib.pysquared.config import Config  # Configs
 from lib.pysquared.nvm.counter import Counter
 from lib.pysquared.nvm.flag import Flag
-=======
-from lib.pysquared.bitflags import bitFlag, multiBitFlag
-from lib.pysquared.config import Config  # Configs
->>>>>>> 04fcbb92
 
 try:
     from typing import Any, Callable, OrderedDict, TextIO, Union
@@ -147,7 +142,7 @@
         self.radio1_DIO0.switch_to_input()
         self.radio1_DIO4.switch_to_input()
 
-        if self.f_fsk:
+        if self.f_fsk.get():
             self.radio1: rfm9xfsk.RFM9xFSK = rfm9xfsk.RFM9xFSK(
                 self.spi0,
                 _rf_cs1,
@@ -405,148 +400,6 @@
         #                                         #
         ######## Temporary Fix for RF_ENAB ########
 
-<<<<<<< HEAD
-        """
-        Radio 1 Initialization
-        """
-        # Define Radio Ditial IO Pins
-        _rf_cs1: digitalio.DigitalInOut = digitalio.DigitalInOut(board.SPI0_CS0)
-        _rf_rst1: digitalio.DigitalInOut = digitalio.DigitalInOut(board.RF1_RST)
-        self.radio1_DIO0: digitalio.DigitalInOut = digitalio.DigitalInOut(board.RF1_IO0)
-        self.radio1_DIO4: digitalio.DigitalInOut = digitalio.DigitalInOut(board.RF1_IO4)
-
-        # Configure Radio Pins
-
-        _rf_cs1.switch_to_output(value=True)  # cs1 and rst1 are only used locally
-        _rf_rst1.switch_to_output(value=True)
-        self.radio1_DIO0.switch_to_input()
-        self.radio1_DIO4.switch_to_input()
-
-        try:
-            if self.f_fsk.get():
-                self.radio1: rfm9xfsk.RFM9xFSK = rfm9xfsk.RFM9xFSK(
-                    self.spi0,
-                    _rf_cs1,
-                    _rf_rst1,
-                    self.radio_cfg["freq"],
-                    # code_rate=8, code rate does not exist for RFM9xFSK
-                )
-                self.radio1.fsk_node_address = 1
-                self.radio1.fsk_broadcast_address = 0xFF
-                self.radio1.modulation_type = 0
-            else:
-                # Default LoRa Modulation Settings
-                # Frequency: 437.4 MHz, SF7, BW125kHz, CR4/8, Preamble=8, CRC=True
-                self.radio1: rfm9x.RFM9x = rfm9x.RFM9x(
-                    self.spi0,
-                    _rf_cs1,
-                    _rf_rst1,
-                    self.radio_cfg["freq"],
-                    # code_rate=8, code rate does not exist for RFM9xFSK
-                )
-                self.radio1.max_output = True
-                self.radio1.tx_power = self.radio_cfg["pwr"]
-                self.radio1.spreading_factor = self.radio_cfg["sf"]
-
-                self.radio1.enable_crc = True
-                self.radio1.ack_delay = 0.2
-                if self.radio1.spreading_factor > 9:
-                    self.radio1.preamble_length = self.radio1.spreading_factor
-            self.radio1.node = self.radio_cfg["id"]
-            self.radio1.destination = self.radio_cfg["gs"]
-            self.hardware["Radio1"] = True
-
-            # if self.legacy:
-            #    self.enable_rf.value = False
-
-        except Exception as e:
-            self.error_print(
-                "[ERROR][RADIO 1]" + "".join(traceback.format_exception(e))
-            )
-
-        """
-        IMU Initialization
-        """
-        try:
-            self.imu: LSM6DSOX = LSM6DSOX(i2c_bus=self.i2c1, address=0x6B)
-            self.hardware["IMU"] = True
-        except Exception as e:
-            self.error_print("[ERROR][IMU]" + "".join(traceback.format_exception(e)))
-
-        # Initialize Magnetometer
-        try:
-            self.mangetometer: adafruit_lis2mdl.LIS2MDL = adafruit_lis2mdl.LIS2MDL(
-                self.i2c1
-            )
-            self.hardware["Mag"] = True
-        except Exception as e:
-            self.error_print("[ERROR][Magnetometer]")
-            traceback.print_exception(None, e, e.__traceback__)
-
-        """
-        RTC Initialization
-        """
-        try:
-            self.rtc: rv3028.RV3028 = rv3028.RV3028(self.i2c1)
-
-            # Still need to test these configs
-            self.rtc.configure_backup_switchover(mode="level", interrupt=True)
-            self.hardware["RTC"] = True
-
-        except Exception as e:
-            self.debug_print(
-                "[ERROR][Real Time Clock]" + "".join(traceback.format_exception(e))
-            )
-
-        """
-        SD Card Initialization
-        """
-        try:
-            # Baud rate depends on the card, 4MHz should be safe
-            _sd = sdcardio.SDCard(self.spi0, board.SPI0_CS1, baudrate=4000000)
-            _vfs = VfsFat(_sd)
-            mount(_vfs, "/sd")
-            self.fs = _vfs
-            sys.path.append("/sd")
-            self.hardware["SDcard"] = True
-        except Exception as e:
-            self.error_print(
-                "[ERROR][SD Card]" + "".join(traceback.format_exception(e))
-            )
-
-        """
-        Neopixel Initialization
-        """
-        try:
-            self.neopwr: digitalio.DigitalInOut = digitalio.DigitalInOut(board.NEO_PWR)
-            self.neopwr.switch_to_output(value=True)
-            self.neopixel: neopixel.NeoPixel = neopixel.NeoPixel(
-                board.NEOPIX, 1, brightness=0.2, pixel_order=neopixel.GRB
-            )
-            self.neopixel[0] = (0, 0, 255)
-            self.hardware["NEOPIX"] = True
-        except Exception as e:
-            self.error_print(
-                "[WARNING][NEOPIX]" + "".join(traceback.format_exception(e))
-            )
-
-        """
-        TCA Multiplexer Initialization
-        """
-        try:
-            self.tca: adafruit_tca9548a.TCA9548A = adafruit_tca9548a.TCA9548A(
-                self.i2c1, address=int(0x77)
-            )
-            self.hardware["TCA"] = True
-        except OSError:
-            self.error_print(
-                "[ERROR][TCA] TCA try_lock failed. TCA may be malfunctioning."
-            )
-            self.hardware["TCA"] = False
-            return
-        except Exception as e:
-            self.error_print("[ERROR][TCA]" + "".join(traceback.format_exception(e)))
-=======
         self.init_radio(hardware_key="Radio1")
         self.imu: LSM6DSOX = self.init_general_hardware(
             LSM6DSOX, i2c_bus=self.i2c1, address=0x6B, hardware_key="IMU"
@@ -558,22 +411,15 @@
         self.init_SDCard(hardware_key="SD Card")
         self.init_neopixel(hardware_key="NEOPIX")
         self.init_TCA_multiplexer(hardware_key="TCA")
->>>>>>> 04fcbb92
 
         """
         Face Initializations
         """
         self.scan_tca_channels()
 
-<<<<<<< HEAD
         if self.f_fsk.get():
-            self.debug_print("Next restart will be in LoRa mode.")
+            self.logger.debug("Next restart will be in LoRa mode.")
             self.f_fsk.toggle(False)
-=======
-        if self.f_fsk:
-            self.logger.debug("Next restart will be in LoRa mode.")
-            self.f_fsk = False
->>>>>>> 04fcbb92
 
         """
         Prints init State of PySquared Hardware
