"""
CircuitPython driver for PySquared satellite board.
PySquared Hardware Version: Flight Controller V4c
CircuitPython Version: 9.0.0
Library Repo:

* Author(s): Nicole Maggard, Michael Pham, and Rachel Sarmiento
"""

# Common CircuitPython Libs
import sys
import time
from collections import OrderedDict
from os import chdir, mkdir, stat

import board
import busio
import digitalio
import machine
import microcontroller
import sdcardio
from micropython import const
from storage import VfsFat, mount, umount

import lib.adafruit_lis2mdl as adafruit_lis2mdl  # Magnetometer
import lib.adafruit_tca9548a as adafruit_tca9548a  # I2C Multiplexer
import lib.neopixel as neopixel  # RGB LED
import lib.pysquared.nvm.register as register
import lib.rv3028.rv3028 as rv3028  # Real Time Clock
from lib.adafruit_lsm6ds.lsm6dsox import LSM6DSOX  # IMU
from lib.pysquared.config import Config  # Configs
from lib.pysquared.nvm.counter import Counter
from lib.pysquared.nvm.flag import Flag

try:
    from typing import Any, Callable, Optional, OrderedDict, TextIO, Union

    import circuitpython_typing
except Exception:
    pass

from lib.pysquared.logger import Logger

SEND_BUFF: bytearray = bytearray(252)


class Satellite:
    """
    NVM (Non-Volatile Memory) Register Definitions
    """

    # General NVM counters
    boot_count: Counter = Counter(index=register.BOOTCNT, datastore=microcontroller.nvm)

    # Define NVM flags
    f_softboot: Flag = Flag(
        index=register.FLAG, bit_index=0, datastore=microcontroller.nvm
    )
    f_brownout: Flag = Flag(
        index=register.FLAG, bit_index=3, datastore=microcontroller.nvm
    )
    f_shtdwn: Flag = Flag(
        index=register.FLAG, bit_index=5, datastore=microcontroller.nvm
    )
    f_burned: Flag = Flag(
        index=register.FLAG, bit_index=6, datastore=microcontroller.nvm
    )

    def safe_init(func: Callable[..., Any]):
        def wrapper(self, *args, **kwargs):
            hardware_key: str = kwargs.get("hardware_key", "UNKNOWN")
            self.logger.debug(
                "Initializing hardware component", hardware_key=hardware_key
            )

            try:
                device: Any = func(self, *args, **kwargs)
                return device

            except Exception as e:
                self.logger.error(
                    "There was an error initializing this hardware component",
                    e,
                    hardware_key=hardware_key,
                )
            return None

        return wrapper

    @safe_init
    def init_general_hardware(
        self,
        init_func: Callable[..., Any],
        *args: Any,
        hardware_key,
        orpheus_func: Callable[..., Any] = None,
        **kwargs: Any,
    ) -> Any:
        """
            Args:
            init_func (Callable[..., Any]): The function used to initialize the hardware.
            *args (Any): Positional arguments to pass to the `init_func`.
            hardware_key (str): A unique identifier for the hardware being initialized.
            orpheus_func (Callable[..., Any], optional): An alternative function to initialize
                the hardware if the `orpheus` flag is set. Defaults to `None`.
            **kwargs (Any): Additional keyword arguments to pass to the `init_func`.
                Must be placed before `hardware_key`.

            Returns:
                Any: The initialized hardware instance if successful, or `None` if an error occurs.

        Raises:
                Exception: Any exception raised by the `init_func` or `orpheus_func`
                will be caught and handled by the `@safe_init` decorator.
        """
        if self.orpheus and orpheus_func:
            return orpheus_func(hardware_key)

        hardware_instance = init_func(*args, **kwargs)
        self.hardware[hardware_key] = True
        return hardware_instance

    @safe_init
<<<<<<< HEAD
    def init_RTC(self, hardware_key: str) -> None:
=======
    def init_radio(self, hardware_key: str) -> None:
        # Define Radio Ditial IO Pins
        _rf_cs1: digitalio.DigitalInOut = digitalio.DigitalInOut(board.SPI0_CS0)
        _rf_rst1: digitalio.DigitalInOut = digitalio.DigitalInOut(board.RF1_RST)
        self.radio1_DIO0: digitalio.DigitalInOut = digitalio.DigitalInOut(board.RF1_IO0)
        self.radio1_DIO4: digitalio.DigitalInOut = digitalio.DigitalInOut(board.RF1_IO4)

        # Configure Radio Pins

        _rf_cs1.switch_to_output(value=True)  # cs1 and rst1 are only used locally
        _rf_rst1.switch_to_output(value=True)
        self.radio1_DIO0.switch_to_input()
        self.radio1_DIO4.switch_to_input()

        if self.f_fsk.get():
            self.radio1: rfm9xfsk.RFM9xFSK = rfm9xfsk.RFM9xFSK(
                self.spi0,
                _rf_cs1,
                _rf_rst1,
                self.config.radio_cfg.transmit_frequency,
                # code_rate=8, code rate does not exist for RFM9xFSK
            )
            self.radio1.fsk_node_address = 1
            self.radio1.fsk_broadcast_address = 0xFF
            self.radio1.modulation_type = 0
        else:
            # Default LoRa Modulation Settings
            # Frequency: 437.4 MHz, SF7, BW125kHz, CR4/8, Preamble=8, CRC=True
            self.radio1: rfm9x.RFM9x = rfm9x.RFM9x(
                self.spi0,
                _rf_cs1,
                _rf_rst1,
                self.config.radio_cfg.transmit_frequency,
                # code_rate=8, code rate does not exist for RFM9xFSK
            )
            self.radio1.max_output = True
            self.radio1.tx_power = self.config.radio_cfg.transmit_power
            self.radio1.spreading_factor = self.config.radio_cfg.lora_spreading_factor

            self.radio1.enable_crc = True
            self.radio1.ack_delay = 0.2
            if self.radio1.spreading_factor > 9:
                self.radio1.preamble_length = self.radio1.spreading_factor
        self.radio1.node = self.config.radio_cfg.sender_id
        self.radio1.destination = self.config.radio_cfg.receiver_id
        self.hardware[hardware_key] = True

    @safe_init
    def init_rtc(self, hardware_key: str) -> None:
>>>>>>> 1fab48ac
        self.rtc: rv3028.RV3028 = rv3028.RV3028(self.i2c1)

        # Still need to test these configs
        self.rtc.configure_backup_switchover(mode="level", interrupt=True)
        self.hardware[hardware_key] = True

    @safe_init
    def init_sd_card(self, hardware_key: str) -> None:
        # Baud rate depends on the card, 4MHz should be safe
        _sd = sdcardio.SDCard(self.spi0, board.SPI0_CS1, baudrate=4000000)
        _vfs = VfsFat(_sd)
        mount(_vfs, "/sd")
        self.fs = _vfs
        sys.path.append("/sd")
        self.hardware[hardware_key] = True

    @safe_init
    def init_neopixel(self, hardware_key: str) -> None:
        self.neopwr: digitalio.DigitalInOut = digitalio.DigitalInOut(board.NEO_PWR)
        self.neopwr.switch_to_output(value=True)
        self.neopixel: neopixel.NeoPixel = neopixel.NeoPixel(
            board.NEOPIX, 1, brightness=0.2, pixel_order=neopixel.GRB
        )
        self.neopixel[0] = (0, 0, 255)
        self.hardware[hardware_key] = True

    @safe_init
    def init_tca_multiplexer(self, hardware_key: str) -> None:
        try:
            self.tca: adafruit_tca9548a.TCA9548A = adafruit_tca9548a.TCA9548A(
                self.i2c1, address=int(0x77)
            )
            self.hardware[hardware_key] = True
        except OSError:
            self.logger.error(
                "TCA try_lock failed. TCA may be malfunctioning.",
                hardware_key=hardware_key,
            )
            self.hardware[hardware_key] = False
            return

    def __init__(self, config: Config, logger: Logger, version: str) -> None:
        # here assiging config to a var so 'init_radio' function can
        # access 'radio_cfg' inside config
        self.config: Config = config
        self.cubesat_name: str = config.cubesat_name
        """
        Big init routine as the whole board is brought up. Starting with config variables.
        """
        self.legacy: bool = config.legacy
        self.heating: bool = config.heating
        self.orpheus: bool = config.orpheus  # maybe change var name
        self.is_licensed: bool = config.is_licensed
        self.logger = logger

        """
        Define the normal power modes
        """
        self.normal_temp: int = config.normal_temp
        self.normal_battery_temp: int = config.normal_battery_temp
        self.normal_micro_temp: int = config.normal_micro_temp
        self.normal_charge_current: float = config.normal_charge_current
        self.normal_battery_voltage: float = config.normal_battery_voltage
        self.critical_battery_voltage: float = config.critical_battery_voltage
        self.battery_voltage: float = config.battery_voltage
        self.current_draw: float = config.current_draw
        self.reboot_time: int = config.reboot_time
        self.turbo_clock: bool = config.turbo_clock

        """
        Setting up data buffers
        """
        # TODO(cosmiccodon/blakejameson):
        # Data_cache, filenumbers, image_packets, and send_buff are variables that are not used in the codebase. They were put here for Orpheus last minute.
        # We are unsure if these will be used in the future, so we are keeping them here for now.
        self.data_cache: dict = {}
        self.filenumbers: dict = {}
        self.image_packets: int = 0
        self.uart_baudrate: int = 9600
        self.buffer: Optional[bytearray] = None
        self.buffer_size: int = 1
        self.send_buff: memoryview = memoryview(SEND_BUFF)
        self.micro: microcontroller = microcontroller

        # Confused here, as self.battery_voltage was initialized to 3.3 in line 113(blakejameson)
        # NOTE(blakejameson): After asking Michael about the None variables below last night at software meeting, he mentioned they used
        # None as a state instead of the values to better manage some conditions with Orpheus.
        # I need to get a better understanding for the values and flow before potentially refactoring code here.
        self.battery_voltage: Optional[float] = None
        self.draw_current: Optional[float] = None
        self.charge_voltage: Optional[float] = None
        self.charge_current: Optional[float] = None
        self.is_charging: Optional[bool] = None
        self.battery_percentage: Optional[float] = None

        """
        Define the boot time and current time
        """
        self.BOOTTIME: int = 1577836800
        self.logger.debug("Booting up!", boot_time=f"{self.BOOTTIME}s")
        self.CURRENTTIME: int = self.BOOTTIME
        self.UPTIME: int = 0

        self.hardware: OrderedDict[str, bool] = OrderedDict(
            [
                ("I2C0", False),
                ("SPI0", False),
                ("I2C1", False),
                ("UART", False),
                ("IMU", False),
                ("Mag", False),
                ("SDcard", False),
                ("NEOPIX", False),
                ("WDT", False),
                ("TCA", False),
                ("Face0", False),
                ("Face1", False),
                ("Face2", False),
                ("Face3", False),
                ("Face4", False),
                ("RTC", False),
            ]
        )

        if self.f_softboot.get():
            self.f_softboot.toggle(False)

        """
        Setting up the watchdog pin.
        """

        self.watchdog_pin: digitalio.DigitalInOut = digitalio.DigitalInOut(
            board.WDT_WDI
        )
        self.watchdog_pin.direction = digitalio.Direction.OUTPUT
        self.watchdog_pin.value = False

        """
        Set the CPU Clock Speed
        """
        machine.set_clock(62500000)

        """
        Intializing Communication Buses
        """

        # Alternative Implementations of hardware initialization specific for orpheus
        def orpheus_skip_i2c(hardware_key: str) -> None:
            self.logger.debug(
                "Hardware component not initialized",
                cubesat=self.cubesat_name,
                hardware_key=hardware_key,
            )
            return None

        def orpheus_init_uart(hardware_key: str):
            uart: circuitpython_typing.ByteStream = busio.UART(
                board.I2C0_SDA, board.I2C0_SCL, baudrate=self.uart_baudrate
            )
            self.hardware[hardware_key] = True
            return uart

        self.i2c0: busio.I2C = self.init_general_hardware(
            busio.I2C,
            board.I2C0_SCL,
            board.I2C0_SDA,
            hardware_key="I2C0",
            orpheus_func=orpheus_skip_i2c,
        )

        self.spi0: busio.SPI = self.init_general_hardware(
            busio.SPI,
            board.SPI0_SCK,
            board.SPI0_MOSI,
            board.SPI0_MISO,
            hardware_key="SPI0",
        )

        self.i2c1: busio.I2C = self.init_general_hardware(
            busio.I2C,
            board.I2C1_SCL,
            board.I2C1_SDA,
            frequency=100000,
            hardware_key="I2C1",
        )

        self.uart: circuitpython_typing.ByteStream = self.init_general_hardware(
            busio.UART,
            board.TX,
            board.RX,
            baud_rate=self.uart_baudrate,
            hardware_key="UART",
            orpheus_func=orpheus_init_uart,
        )

        ######## Temporary Fix for RF_ENAB ########
        #                                         #
        if self.legacy:
            self.enable_rf: digitalio.DigitalInOut = digitalio.DigitalInOut(
                board.RF_ENAB
            )
            # self.enable_rf.switch_to_output(value=False) # if U21
            self.enable_rf.switch_to_output(value=True)  # if U7
        else:
            self.enable_rf: bool = True
        #                                         #
        ######## Temporary Fix for RF_ENAB ########

        self.imu: LSM6DSOX = self.init_general_hardware(
            LSM6DSOX, i2c_bus=self.i2c1, address=0x6B, hardware_key="IMU"
        )
        self.mangetometer: adafruit_lis2mdl.LIS2MDL = self.init_general_hardware(
            adafruit_lis2mdl.LIS2MDL, self.i2c1, hardware_key="Mag"
        )
        self.init_rtc(hardware_key="RTC")
        self.init_sd_card(hardware_key="SD Card")
        self.init_neopixel(hardware_key="NEOPIX")
        self.init_tca_multiplexer(hardware_key="TCA")

        """
        Face Initializations
        """
        self.scan_tca_channels()

        """
        Prints init State of PySquared Hardware
        """
        self.logger.debug("PySquared Hardware Initialization Complete!")

        for key, value in self.hardware.items():
            if value:
                self.logger.info(
                    "Successfully initialized hardware device",
                    device=key,
                    status=True,
                )
            else:
                self.logger.warning(
                    "Unable to initialize hardware device", device=key, status=False
                )
        # set power mode
        self.power_mode: str = "normal"

        # Set current version
        self.version: str = version

    """
    Init Helper Functions
    """

    def scan_tca_channels(self) -> None:
        if not self.hardware["TCA"]:
            self.logger.warning("TCA not initialized")
            return

        channel_to_face: dict[int, str] = {
            0: "Face0",
            1: "Face1",
            2: "Face2",
            3: "Face3",
            4: "Face4",
        }

        for channel in range(len(channel_to_face)):
            try:
                self._scan_single_channel(channel, channel_to_face)
            except OSError as os_error:
                self.logger.error(
                    "TCA try_lock failed. TCA may be malfunctioning.", os_error
                )
                self.hardware["TCA"] = False
                return
            except Exception as e:
                self.logger.error(
                    "There was an Exception during the scan_tca_channels function call",
                    e,
                    face=channel_to_face[channel],
                )

    def _scan_single_channel(
        self, channel: int, channel_to_face: dict[int, str]
    ) -> None:
        if not self.tca[channel].try_lock():
            return

        try:
            addresses: list[int] = self.tca[channel].scan()
            valid_addresses: list[int] = [
                addr for addr in addresses if addr not in [0x00, 0x19, 0x1E, 0x6B, 0x77]
            ]

            if not valid_addresses and 0x77 in addresses:
                self.logger.error(
                    "No Devices Found on channel", channel=channel_to_face[channel]
                )
                self.hardware[channel_to_face[channel]] = False
            else:
                self.logger.debug(
                    channel=channel,
                    valid_addresses=[hex(addr) for addr in valid_addresses],
                )
                if channel in channel_to_face:
                    self.hardware[channel_to_face[channel]] = True
        except Exception as e:
            self.logger.error(
                "There was an Exception during the _scan_single_channel function call",
                e,
                face=channel_to_face[channel],
            )
        finally:
            self.tca[channel].unlock()

    """
    Code to call satellite parameters
    """

    @property
    def turbo(self) -> bool:
        return self.turbo_clock

    @turbo.setter
    def turbo(self, value: bool) -> None:
        self.turbo_clock: bool = value

        try:
            if value is True:
                machine.set_clock(125000000)  # 125Mhz
            else:
                machine.set_clock(62500000)  # 62.5Mhz

        except Exception as e:
            self.logger.error("There was an error trying to set the clock", e)

    @property
    def rgb(self) -> tuple[int, int, int]:
        return self.neopixel[0]

    @rgb.setter
    def rgb(self, value: tuple[int, int, int]) -> None:
        if not self.hardware["NEOPIX"]:
            self.logger.warning("The NEOPIXEL device is not initialized")
            return

        # NEOPIX is initialized
        try:
            self.neopixel[0] = value
        except Exception as e:
            self.logger.error(
                "There was an error trying to set the new RGB value",
                e,
                value=value,
            )

    @property
    def get_system_uptime(self) -> int:
        self.CURRENTTIME: int = const(time.time())
        return self.CURRENTTIME - self.BOOTTIME

    @property
    def reset_vbus(self) -> None:
        # unmount SD card to avoid errors
        if self.hardware["SDcard"]:
            try:
                umount("/sd")
                time.sleep(3)
            except Exception as e:
                self.logger.error("There was an error unmounting the SD card", e)
        try:
            self.logger.debug(
                "Resetting VBUS [IMPLEMENT NEW FUNCTION HERE]",
            )
        except Exception as e:
            self.logger.error("There was a vbus reset error", e)

    @property
    def gyro(self) -> Union[tuple[float, float, float], None]:
        try:
            return self.imu.gyro
        except Exception as e:
            self.logger.error("There was an error retrieving the gyro values", e)

    @property
    def accel(self) -> Union[tuple[float, float, float], None]:
        try:
            return self.imu.acceleration
        except Exception as e:
            self.logger.error(
                "There was an error retrieving the accelerometer values", e
            )

    @property
    def internal_temperature(self) -> Union[float, None]:
        try:
            return self.imu.temperature
        except Exception as e:
            self.logger.error(
                "There was an error retrieving the internal temperature value", e
            )

    @property
    def mag(self) -> Union[tuple[float, float, float], None]:
        try:
            return self.mangetometer.magnetic
        except Exception as e:
            self.logger.error(
                "There was an error retrieving the magnetometer sensor values", e
            )

    @property
    def time(self) -> Union[tuple[int, int, int], None]:
        try:
            return self.rtc.get_time()
        except Exception as e:
            self.logger.error("There was an error retrieving the RTC time", e)

    @time.setter
    def time(self, hms: tuple[int, int, int]) -> None:
        """
        hms: A 3-tuple of ints containing data for the hours, minutes, and seconds respectively.
        """
        hours, minutes, seconds = hms
        if not self.hardware["RTC"]:
            self.logger.warning("The RTC is not initialized")
            return

        try:
            self.rtc.set_time(hours, minutes, seconds)
        except Exception as e:
            self.logger.error(
                "There was an error setting the RTC time",
                e,
                hms=hms,
                hour=hms[0],
                minutes=hms[1],
                seconds=hms[2],
            )

    @property
    def date(self) -> Union[tuple[int, int, int, int], None]:
        try:
            return self.rtc.get_date()
        except Exception as e:
            self.logger.error("There was an error retrieving RTC date", e)

    @date.setter
    def date(self, ymdw: tuple[int, int, int, int]) -> None:
        """
        ymdw: A 4-tuple of ints containing data for the year, month, date, and weekday respectively.
        """
        year, month, date, weekday = ymdw
        if not self.hardware["RTC"]:
            self.logger.warning("RTC not initialized")
            return

        try:
            self.rtc.set_date(year, month, date, weekday)
        except Exception as e:
            self.logger.error(
                "There was an error setting the RTC date",
                e,
                ymdw=ymdw,
                year=ymdw[0],
                month=ymdw[1],
                date=ymdw[2],
                weekday=ymdw[3],
            )

    """
    Maintenence Functions
    """

    def watchdog_pet(self) -> None:
        self.watchdog_pin.value = True
        time.sleep(0.01)
        self.watchdog_pin.value = False

    def check_reboot(self) -> None:
        self.UPTIME: int = self.get_system_uptime
        self.logger.debug("Current up time stat:", uptime=self.UPTIME)
        if self.UPTIME > self.reboot_time:
            self.micro.reset()

    def powermode(self, mode: str) -> None:
        """
        Configure the hardware for minimum or normal power consumption
        Add custom modes for mission-specific control
        """
        try:
            if "crit" in mode:
                self.neopixel.brightness = 0
                self.enable_rf.value = False
                self.power_mode: str = "critical"

            elif "min" in mode:
                self.neopixel.brightness = 0
                self.enable_rf.value = False

                self.power_mode: str = "minimum"

            elif "norm" in mode:
                self.enable_rf.value = True
                self.power_mode: str = "normal"
                # don't forget to reconfigure radios, gps, etc...

            elif "max" in mode:
                self.enable_rf.value = True
                self.power_mode: str = "maximum"
        except Exception as e:
            self.logger.error(
                "There was an Error in changing operations of powermode",
                e,
                mode=mode,
            )

    """
    SD Card Functions
    """

    def print_file(self, filedir: str = None, binary: bool = False) -> None:
        try:
            if filedir is None:
                raise FileNotFoundError("file directory is empty")
            self.logger.debug("Printing File", file_dir=filedir)
            if binary:
                with open(filedir, "rb") as file:
                    self.logger.debug(
                        "Printing in binary mode", content=str(file.read())
                    )
            else:
                with open(filedir, "r") as file:
                    for line in file:
                        self.logger.info(line.strip())
        except Exception as e:
            self.logger.error(
                "Can't print file", e, filedir=filedir, binary_mode=binary
            )

    def read_file(
        self, filedir: str = None, binary: bool = False
    ) -> Union[bytes, TextIO, None]:
        try:
            if filedir is None:
                raise FileNotFoundError("file directory is empty")
            self.logger.debug("Reading a file", file_dir=filedir)
            if binary:
                with open(filedir, "rb") as file:
                    self.logger.debug(str(file.read()))
                    return file.read()
            else:
                with open(filedir, "r") as file:
                    for line in file:
                        self.logger.debug(str(line.strip()))
                    return file
        except Exception as e:
            self.logger.error("Can't read file", e, filedir=filedir, binary_mode=binary)

    def new_file(self, substring: str, binary: bool = False) -> Union[str, None]:
        """
        substring something like '/data/DATA_'
        directory is created on the SD!
        int padded with zeros will be appended to the last found file
        """
        if not self.hardware["SDcard"]:
            self.logger.warning("SD Card not initialized")

        # SDCard is initialized
        try:
            ff: str = ""
            n: int = 0
            _folder: str = substring[: substring.rfind("/") + 1]
            _file: str = substring[substring.rfind("/") + 1 :]
            self.logger.debug(
                "Creating new file in directory: /sd{} with file prefix: {}".format(
                    _folder, _file
                ),
            )
            try:
                chdir("/sd" + _folder)
            except OSError:
                self.logger.error(
                    "The directory was not found. Now Creating...",
                    directory=_folder,
                )
                try:
                    mkdir("/sd" + _folder)
                except Exception as e:
                    self.logger.error(
                        "Error with creating new file",
                        e,
                        filedir="/sd" + _folder,
                    )
                    return None
            for i in range(0xFFFF):
                ff: str = "/sd{}{}{:05}.txt".format(_folder, _file, (n + i) % 0xFFFF)
                try:
                    if n is not None:
                        stat(ff)
                except Exception as e:
                    self.logger.error(
                        "There was an error running the stat function on this file",
                        e,
                        filedir=ff,
                        file_num=n,
                    )
                    n: int = (n + i) % 0xFFFF
                    # print('file number is',n)
                    break
            self.logger.debug("creating a file...", file_dir=str(ff))
            if binary:
                b: str = "ab"
            else:
                b: str = "a"
            with open(ff, b) as f:
                f.tell()
            chdir("/")
            return ff
        except Exception as e:
            self.logger.error("Error creating file", e, filedir=ff, binary_mode=binary)
            return None<|MERGE_RESOLUTION|>--- conflicted
+++ resolved
@@ -121,59 +121,7 @@
         return hardware_instance
 
     @safe_init
-<<<<<<< HEAD
-    def init_RTC(self, hardware_key: str) -> None:
-=======
-    def init_radio(self, hardware_key: str) -> None:
-        # Define Radio Ditial IO Pins
-        _rf_cs1: digitalio.DigitalInOut = digitalio.DigitalInOut(board.SPI0_CS0)
-        _rf_rst1: digitalio.DigitalInOut = digitalio.DigitalInOut(board.RF1_RST)
-        self.radio1_DIO0: digitalio.DigitalInOut = digitalio.DigitalInOut(board.RF1_IO0)
-        self.radio1_DIO4: digitalio.DigitalInOut = digitalio.DigitalInOut(board.RF1_IO4)
-
-        # Configure Radio Pins
-
-        _rf_cs1.switch_to_output(value=True)  # cs1 and rst1 are only used locally
-        _rf_rst1.switch_to_output(value=True)
-        self.radio1_DIO0.switch_to_input()
-        self.radio1_DIO4.switch_to_input()
-
-        if self.f_fsk.get():
-            self.radio1: rfm9xfsk.RFM9xFSK = rfm9xfsk.RFM9xFSK(
-                self.spi0,
-                _rf_cs1,
-                _rf_rst1,
-                self.config.radio_cfg.transmit_frequency,
-                # code_rate=8, code rate does not exist for RFM9xFSK
-            )
-            self.radio1.fsk_node_address = 1
-            self.radio1.fsk_broadcast_address = 0xFF
-            self.radio1.modulation_type = 0
-        else:
-            # Default LoRa Modulation Settings
-            # Frequency: 437.4 MHz, SF7, BW125kHz, CR4/8, Preamble=8, CRC=True
-            self.radio1: rfm9x.RFM9x = rfm9x.RFM9x(
-                self.spi0,
-                _rf_cs1,
-                _rf_rst1,
-                self.config.radio_cfg.transmit_frequency,
-                # code_rate=8, code rate does not exist for RFM9xFSK
-            )
-            self.radio1.max_output = True
-            self.radio1.tx_power = self.config.radio_cfg.transmit_power
-            self.radio1.spreading_factor = self.config.radio_cfg.lora_spreading_factor
-
-            self.radio1.enable_crc = True
-            self.radio1.ack_delay = 0.2
-            if self.radio1.spreading_factor > 9:
-                self.radio1.preamble_length = self.radio1.spreading_factor
-        self.radio1.node = self.config.radio_cfg.sender_id
-        self.radio1.destination = self.config.radio_cfg.receiver_id
-        self.hardware[hardware_key] = True
-
-    @safe_init
     def init_rtc(self, hardware_key: str) -> None:
->>>>>>> 1fab48ac
         self.rtc: rv3028.RV3028 = rv3028.RV3028(self.i2c1)
 
         # Still need to test these configs
@@ -216,8 +164,6 @@
             return
 
     def __init__(self, config: Config, logger: Logger, version: str) -> None:
-        # here assiging config to a var so 'init_radio' function can
-        # access 'radio_cfg' inside config
         self.config: Config = config
         self.cubesat_name: str = config.cubesat_name
         """
