"""
CircuitPython driver for PySquared satellite board.
PySquared Hardware Version: Flight Controller V4c
CircuitPython Version: 9.0.0
Library Repo:

* Author(s): Nicole Maggard, Michael Pham, and Rachel Sarmiento
"""

# Common CircuitPython Libs
import json
import sys
import time
import traceback
from collections import OrderedDict
from os import chdir, mkdir, stat

import board
import busio
import digitalio
import machine
import microcontroller
import sdcardio
from micropython import const
from storage import VfsFat, mount, umount

import lib.adafruit_lis2mdl as adafruit_lis2mdl  # Magnetometer
import lib.adafruit_tca9548a as adafruit_tca9548a  # I2C Multiplexer
import lib.neopixel as neopixel  # RGB LED
import lib.pysquared.rv3028 as rv3028  # Real Time Clock
<<<<<<< HEAD
from lib.pysquared.Config import Config  # Config file; might change

=======
from lib.adafruit_lsm6ds.lsm6dsox import LSM6DSOX  # IMU

# Hardware Specific Libs
from lib.adafruit_rfm import rfm9x, rfm9xfsk  # Radio
from lib.pysquared.bitflags import bitFlag, multiBitFlag
from lib.pysquared.debugcolor import co
>>>>>>> fc514a30

# Importing typing libraries
try:
    from typing import Any, OrderedDict, TextIO, Union

    import circuitpython_typing
except Exception:
    pass


# NVM register numbers
_BOOTCNT = const(0)
_VBUSRST = const(6)
_ERRORCNT = const(7)
_TOUTS = const(9)
_ICHRG = const(11)
_DIST = const(13)
_FLAG = const(16)

SEND_BUFF: bytearray = bytearray(252)


class Satellite:
    """
    NVM (Non-Volatile Memory) Register Definitions
    """

    # General NVM counters
    c_boot: multiBitFlag = multiBitFlag(register=_BOOTCNT, lowest_bit=0, num_bits=8)
    c_vbusrst: multiBitFlag = multiBitFlag(register=_VBUSRST, lowest_bit=0, num_bits=8)
    c_error_count: multiBitFlag = multiBitFlag(
        register=_ERRORCNT, lowest_bit=0, num_bits=8
    )
    c_distance: multiBitFlag = multiBitFlag(register=_DIST, lowest_bit=0, num_bits=8)
    c_ichrg: multiBitFlag = multiBitFlag(register=_ICHRG, lowest_bit=0, num_bits=8)

    # Define NVM flags
    f_softboot: bitFlag = bitFlag(register=_FLAG, bit=0)
    f_solar: bitFlag = bitFlag(register=_FLAG, bit=1)
    f_burnarm: bitFlag = bitFlag(register=_FLAG, bit=2)
    f_brownout: bitFlag = bitFlag(register=_FLAG, bit=3)
    f_triedburn: bitFlag = bitFlag(register=_FLAG, bit=4)
    f_shtdwn: bitFlag = bitFlag(register=_FLAG, bit=5)
    f_burned: bitFlag = bitFlag(register=_FLAG, bit=6)
    f_fsk: bitFlag = bitFlag(register=_FLAG, bit=7)

    def debug_print(self, statement: Any) -> None:
        """
        A method for printing debug statements.
        """
        if self.debug:
            print(co("[pysquared]" + str(statement), "green", "bold"))

    def error_print(self, statement: Any) -> None:
        self.c_error_count: multiBitFlag = (
            self.c_error_count + 1
        ) & 0xFF  # Limited to 255 errors
        if self.debug:
            print(co("[pysquared]" + str(statement), "red", "bold"))

    def __init__(self, Config: Config) -> None:  # Config Object
        self.cubesatName: str = Config.getStrValue("cubesatName")  # used once
        """
        Big init routine as the whole board is brought up. Starting with config variables.
        """
        self.debug: bool = Config.getBoolValue("debug")
        self.legacy: bool = Config.getBoolValue("legacy")
        self.heating: bool = Config.getBoolValue("heating")
        self.orpheus: bool = Config.getBoolValue("orpheus")  # maybe change var name
        self.is_licensed: bool = Config.getBoolValue("is_licensed")

        """
        Define the normal power modes
        """
        self.NORMAL_TEMP: int = Config.getIntValue("NORMAL_TEMP")
        self.NORMAL_BATT_TEMP: int = Config.getIntValue("NORMAL_BATT_TEMP")
        self.NORMAL_MICRO_TEMP: int = Config.getIntValue("NORMAL_MICRO_TEMP")
        self.NORMAL_CHARGE_CURRENT: float = Config.getFloatValue(
            "NORMAL_CHARGE_CURRENT"
        )
        self.NORMAL_BATTERY_VOLTAGE: float = Config.getFloatValue(
            "NORMAL_BATTERY_VOLTAGE"
        )
        self.CRITICAL_BATTERY_VOLTAGE: float = Config.getFloatValue(
            "CRITICAL_BATTERY_VOLTAGE"
        )
        self.vlowbatt: float = Config.getFloatValue("vlowbatt")
        self.battery_voltage: float = Config.getFloatValue("battery_voltage")
        self.current_draw: float = Config.getFloatValue("current_draw")
        self.REBOOT_TIME: int = Config.getIntValue("REBOOT_TIME")
        self.turbo_clock: bool = Config.getBoolValue("turbo_clock")

        """
        Setting up data buffers
        """
        # TODO(cosmiccodon/blakejameson):
        # Data_cache, filenumbers, image_packets, and send_buff are variables that are not used in the codebase. They were put here for Orpheus last minute.
        # We are unsure if these will be used in the future, so we are keeping them here for now.
        self.data_cache: dict = {}
        self.filenumbers: dict = {}
        self.image_packets: int = 0
        self.urate: int = 9600
        self.buffer: bytearray = None
        self.buffer_size: int = 1
        self.send_buff: memoryview = memoryview(SEND_BUFF)
        self.micro: microcontroller = microcontroller

        # Confused here, as self.battery_voltage was initialized to 3.3 in line 113(blakejameson)
        # NOTE(blakejameson): After asking Michael about the None variables below last night at software meeting, he mentioned they used
        # None as a state instead of the values to better manage some conditions with Orpheus.
        # I need to get a better understanding for the values and flow before potentially refactoring code here.
        self.battery_voltage: float = None
        self.draw_current: float = None
        self.charge_voltage: float = None
        self.charge_current: float = None
        self.is_charging: bool = None
        self.battery_percentage: float = None

        """
        Define the boot time and current time
        """
        self.c_boot += 1
        self.BOOTTIME: int = 1577836800
        self.debug_print(f"Boot time: {self.BOOTTIME}s")
        self.CURRENTTIME: int = self.BOOTTIME
        self.UPTIME: int = 0

        self.radio_cfg: dict[str, float] = {
            "id": 0xFB,
            "gs": 0xFA,
            "freq": 437.4,
            "sf": 8,
            "bw": 125,
            "cr": 8,
            "pwr": 23,
            "st": 80000,
        }
        self.hardware: OrderedDict[str, bool] = OrderedDict(
            [
                ("I2C0", False),
                ("SPI0", False),
                ("I2C1", False),
                ("UART", False),
                ("Radio1", False),
                ("IMU", False),
                ("Mag", False),
                ("SDcard", False),
                ("NEOPIX", False),
                ("WDT", False),
                ("TCA", False),
                ("Face0", False),
                ("Face1", False),
                ("Face2", False),
                ("Face3", False),
                ("Face4", False),
                ("RTC", False),
            ]
        )

        """
        NVM Parameter Resets
        """
        if self.c_boot > 200:
            self.c_boot = 0

        if self.f_softboot:
            self.f_softboot = False

        """
        Setting up the watchdog pin.
        """

        self.watchdog_pin: digitalio.DigitalInOut = digitalio.DigitalInOut(
            board.WDT_WDI
        )
        self.watchdog_pin.direction = digitalio.Direction.OUTPUT
        self.watchdog_pin.value = False

        """
        Set the CPU Clock Speed
        """
        machine.set_clock(62500000)

        """
        Intializing Communication Buses
        """
        try:
            if not self.orpheus:
                self.i2c0: busio.I2C = busio.I2C(board.I2C0_SCL, board.I2C0_SDA)
                self.hardware["I2C0"] = True
            else:
                self.debug_print(f"{self.cubesatName} I2C0 not initialized")

        except Exception as e:
            self.error_print(
                "ERROR INITIALIZING I2C0: " + "".join(traceback.format_exception(e))
            )

        try:
            self.spi0: busio.SPI = busio.SPI(
                board.SPI0_SCK, board.SPI0_MOSI, board.SPI0_MISO
            )
            self.hardware["SPI0"] = True

        except Exception as e:
            self.error_print(
                "ERROR INITIALIZING SPI0: " + "".join(traceback.format_exception(e))
            )

        try:
            self.i2c1: busio.I2C = busio.I2C(
                board.I2C1_SCL, board.I2C1_SDA, frequency=100000
            )
            self.hardware["I2C1"] = True

        except Exception as e:
            self.error_print(
                "ERROR INITIALIZING I2C1: " + "".join(traceback.format_exception(e))
            )

        try:
            if not self.orpheus:
                self.uart: circuitpython_typing.ByteStream = busio.UART(
                    board.TX, board.RX, baudrate=self.urate
                )
                self.hardware["UART"] = True
            else:
                # Orpheus uses the I2C0 Connection for UART
                self.uart: circuitpython_typing.ByteStream = busio.UART(
                    board.I2C0_SDA, board.I2C0_SCL, baudrate=self.urate
                )
                self.hardware["UART"] = True

        except Exception as e:
            self.error_print(
                "ERROR INITIALIZING UART: " + "".join(traceback.format_exception(e))
            )

        ######## Temporary Fix for RF_ENAB ########
        #                                         #
        if self.legacy:
            self.enable_rf: digitalio.DigitalInOut = digitalio.DigitalInOut(
                board.RF_ENAB
            )
            # self.enable_rf.switch_to_output(value=False) # if U21
            self.enable_rf.switch_to_output(value=True)  # if U7
        else:
            self.enable_rf: bool = True
        #                                         #
        ######## Temporary Fix for RF_ENAB ########

        """
        Radio 1 Initialization
        """
        # Define Radio Ditial IO Pins
        _rf_cs1: digitalio.DigitalInOut = digitalio.DigitalInOut(board.SPI0_CS0)
        _rf_rst1: digitalio.DigitalInOut = digitalio.DigitalInOut(board.RF1_RST)
        self.radio1_DIO0: digitalio.DigitalInOut = digitalio.DigitalInOut(board.RF1_IO0)
        self.radio1_DIO4: digitalio.DigitalInOut = digitalio.DigitalInOut(board.RF1_IO4)

        # Configure Radio Pins

        _rf_cs1.switch_to_output(value=True)  # cs1 and rst1 are only used locally
        _rf_rst1.switch_to_output(value=True)
        self.radio1_DIO0.switch_to_input()
        self.radio1_DIO4.switch_to_input()

        try:
            if self.f_fsk:
                self.radio1: rfm9xfsk.RFM9xFSK = rfm9xfsk.RFM9xFSK(
                    self.spi0,
                    _rf_cs1,
                    _rf_rst1,
                    self.radio_cfg["freq"],
                    # code_rate=8, code rate does not exist for RFM9xFSK
                )
                self.radio1.fsk_node_address = 1
                self.radio1.fsk_broadcast_address = 0xFF
                self.radio1.modulation_type = 0
            else:
                # Default LoRa Modulation Settings
                # Frequency: 437.4 MHz, SF7, BW125kHz, CR4/8, Preamble=8, CRC=True
                self.radio1: rfm9x.RFM9x = rfm9x.RFM9x(
                    self.spi0,
                    _rf_cs1,
                    _rf_rst1,
                    self.radio_cfg["freq"],
                    # code_rate=8, code rate does not exist for RFM9xFSK
                )
                self.radio1.max_output = True
                self.radio1.tx_power = self.radio_cfg["pwr"]
                self.radio1.spreading_factor = self.radio_cfg["sf"]

                self.radio1.enable_crc = True
                self.radio1.ack_delay = 0.2
                if self.radio1.spreading_factor > 9:
                    self.radio1.preamble_length = self.radio1.spreading_factor
            self.radio1.node = self.radio_cfg["id"]
            self.radio1.destination = self.radio_cfg["gs"]
            self.hardware["Radio1"] = True

            # if self.legacy:
            #    self.enable_rf.value = False

        except Exception as e:
            self.error_print(
                "[ERROR][RADIO 1]" + "".join(traceback.format_exception(e))
            )

        """
        IMU Initialization
        """
        try:
            self.imu: LSM6DSOX = LSM6DSOX(i2c_bus=self.i2c1, address=0x6B)
            self.hardware["IMU"] = True
        except Exception as e:
            self.error_print("[ERROR][IMU]" + "".join(traceback.format_exception(e)))

        # Initialize Magnetometer
        try:
            self.mangetometer: adafruit_lis2mdl.LIS2MDL = adafruit_lis2mdl.LIS2MDL(
                self.i2c1
            )
            self.hardware["Mag"] = True
        except Exception as e:
            self.error_print("[ERROR][Magnetometer]")
            traceback.print_exception(None, e, e.__traceback__)

        """
        RTC Initialization
        """
        try:
            self.rtc: rv3028.RV3028 = rv3028.RV3028(self.i2c1)

            # Still need to test these configs
            self.rtc.configure_backup_switchover(mode="level", interrupt=True)
            self.hardware["RTC"] = True

        except Exception as e:
            self.debug_print(
                "[ERROR][Real Time Clock]" + "".join(traceback.format_exception(e))
            )

        """
        SD Card Initialization
        """
        try:
            # Baud rate depends on the card, 4MHz should be safe
            _sd = sdcardio.SDCard(self.spi0, board.SPI0_CS1, baudrate=4000000)
            _vfs = VfsFat(_sd)
            mount(_vfs, "/sd")
            self.fs = _vfs
            sys.path.append("/sd")
            self.hardware["SDcard"] = True
        except Exception as e:
            self.error_print(
                "[ERROR][SD Card]" + "".join(traceback.format_exception(e))
            )

        """
        Neopixel Initialization
        """
        try:
            self.neopwr: digitalio.DigitalInOut = digitalio.DigitalInOut(board.NEO_PWR)
            self.neopwr.switch_to_output(value=True)
            self.neopixel: neopixel.NeoPixel = neopixel.NeoPixel(
                board.NEOPIX, 1, brightness=0.2, pixel_order=neopixel.GRB
            )
            self.neopixel[0] = (0, 0, 255)
            self.hardware["NEOPIX"] = True
        except Exception as e:
            self.error_print(
                "[WARNING][NEOPIX]" + "".join(traceback.format_exception(e))
            )

        """
        TCA Multiplexer Initialization
        """
        try:
            self.tca: adafruit_tca9548a.TCA9548A = adafruit_tca9548a.TCA9548A(
                self.i2c1, address=int(0x77)
            )
            self.hardware["TCA"] = True
        except OSError:
            self.error_print(
                "[ERROR][TCA] TCA try_lock failed. TCA may be malfunctioning."
            )
            self.hardware["TCA"] = False
            return
        except Exception as e:
            self.error_print("[ERROR][TCA]" + "".join(traceback.format_exception(e)))

        """
        Face Initializations
        """
        self.scan_tca_channels()

        if self.f_fsk:
            self.debug_print("Next restart will be in LoRa mode.")
            self.f_fsk = False

        """
        Prints init State of PySquared Hardware
        """
        self.debug_print("PySquared Hardware Initialization Complete!")

        if self.debug:
            # Find the length of the longest key
            max_key_length: int = max(len(key) for key in self.hardware.keys())

            print("=" * 16)
            print("Device  | Status")
            for key, value in self.hardware.items():
                padded_key: str = key + " " * (max_key_length - len(key))
                if value:
                    print(co(f"|{padded_key} | {value} |", "green"))
                else:
                    print(co(f"|{padded_key} | {value}|", "red"))
            print("=" * 16)
        # set power mode
        self.power_mode: str = "normal"

    """
    Init Helper Functions
    """

    def scan_tca_channels(self) -> None:
        if not self.hardware["TCA"]:
            self.debug_print("[WARNING] TCA not initialized")
            return

        channel_to_face: dict[int, str] = {
            0: "Face0",
            1: "Face1",
            2: "Face2",
            3: "Face3",
            4: "Face4",
        }

        for channel in range(len(channel_to_face)):
            try:
                self._scan_single_channel(channel, channel_to_face)
            except OSError:
                self.error_print(
                    "[ERROR][TCA] TCA try_lock failed. TCA may be malfunctioning."
                )
                self.hardware["TCA"] = False
                return
            except Exception as e:
                self.error_print(f"[ERROR][FACE]{traceback.format_exception(e)}")

    def _scan_single_channel(
        self, channel: int, channel_to_face: dict[int, str]
    ) -> None:
        if not self.tca[channel].try_lock():
            return

        try:
            self.debug_print(f"Channel {channel}:")
            addresses: list[int] = self.tca[channel].scan()
            valid_addresses: list[int] = [
                addr for addr in addresses if addr not in [0x00, 0x19, 0x1E, 0x6B, 0x77]
            ]

            if not valid_addresses and 0x77 in addresses:
                self.error_print(f"No Devices Found on {channel_to_face[channel]}.")
                self.hardware[channel_to_face[channel]] = False
            else:
                self.debug_print([hex(addr) for addr in valid_addresses])
                if channel in channel_to_face:
                    self.hardware[channel_to_face[channel]] = True
        except Exception as e:
            self.error_print(f"[ERROR][FACE]{traceback.format_exception(e)}")
        finally:
            self.tca[channel].unlock()

    """
    Code to call satellite parameters
    """

    @property
    def turbo(self) -> bool:
        return self.turbo_clock

    @turbo.setter
    def turbo(self, value: bool) -> None:
        self.turbo_clock: bool = value

        try:
            if value is True:
                machine.set_clock(125000000)  # 125Mhz
            else:
                machine.set_clock(62500000)  # 62.5Mhz

        except Exception as e:
            self.error_print(f"[ERROR][CLOCK SPEED]{traceback.format_exception(e)}")

    @property
    def burnarm(self) -> bitFlag:
        return self.f_burnarm

    @burnarm.setter
    def burnarm(self, value: bitFlag) -> None:
        self.f_burnarm: bitFlag = value

    @property
    def burned(self) -> bitFlag:
        return self.f_burned

    @burned.setter
    def burned(self, value: bitFlag) -> None:
        self.f_burned: bitFlag = value

    @property
    def RGB(self) -> tuple[int, int, int]:
        return self.neopixel[0]

    @RGB.setter
    def RGB(self, value: tuple[int, int, int]) -> None:
        if self.hardware["NEOPIX"]:
            try:
                self.neopixel[0] = value
            except Exception as e:
                self.error_print("[ERROR]" + "".join(traceback.format_exception(e)))
        else:
            self.error_print("[WARNING] NEOPIXEL not initialized")

    @property
    def uptime(self) -> int:
        self.CURRENTTIME: int = const(time.time())
        return self.CURRENTTIME - self.BOOTTIME

    @property
    def reset_vbus(self) -> None:
        # unmount SD card to avoid errors
        if self.hardware["SDcard"]:
            try:
                umount("/sd")
                time.sleep(3)
            except Exception as e:
                self.error_print(
                    "error unmounting SD card" + "".join(traceback.format_exception(e))
                )
        try:
            self.debug_print("Resetting VBUS [IMPLEMENT NEW FUNCTION HERE]")
        except Exception as e:
            self.error_print(
                "vbus reset error: " + "".join(traceback.format_exception(e))
            )

    @property
    def gyro(self) -> Union[tuple[float, float, float], None]:
        try:
            return self.imu.gyro
        except Exception as e:
            self.error_print("[ERROR][GYRO]" + "".join(traceback.format_exception(e)))

    @property
    def accel(self) -> Union[tuple[float, float, float], None]:
        try:
            return self.imu.acceleration
        except Exception as e:
            self.error_print("[ERROR][ACCEL]" + "".join(traceback.format_exception(e)))

    @property
    def internal_temperature(self) -> Union[float, None]:
        try:
            return self.imu.temperature
        except Exception as e:
            self.error_print("[ERROR][TEMP]" + "".join(traceback.format_exception(e)))

    @property
    def mag(self) -> Union[tuple[float, float, float], None]:
        try:
            return self.mangetometer.magnetic
        except Exception as e:
            self.error_print("[ERROR][mag]" + "".join(traceback.format_exception(e)))

    @property
    def time(self) -> Union[tuple[int, int, int], None]:
        try:
            return self.rtc.get_time()
        except Exception as e:
            self.error_print("[ERROR][RTC]" + "".join(traceback.format_exception(e)))

    @time.setter
    def time(self, hours: int, minutes: int, seconds: int) -> None:
        if self.hardware["RTC"]:
            try:
                self.rtc.set_time(hours, minutes, seconds)
            except Exception as e:
                self.error_print(
                    "[ERROR][RTC]" + "".join(traceback.format_exception(e))
                )
        else:
            self.error_print("[WARNING] RTC not initialized")

    @property
    def date(self) -> Union[tuple[int, int, int, int], None]:
        try:
            return self.rtc.get_date()
        except Exception as e:
            self.error_print("[ERROR][RTC]" + "".join(traceback.format_exception(e)))

    @date.setter
    def date(self, year: int, month: int, date: int, weekday: int) -> None:
        if self.hardware["RTC"]:
            try:
                self.rtc.set_date(year, month, date, weekday)
            except Exception as e:
                self.error_print(
                    "[ERROR][RTC]" + "".join(traceback.format_exception(e))
                )
        else:
            self.error_print("[WARNING] RTC not initialized")

    """
    Maintenence Functions
    """

    def watchdog_pet(self) -> None:
        self.watchdog_pin.value = True
        time.sleep(0.01)
        self.watchdog_pin.value = False

    def check_reboot(self) -> None:
        self.UPTIME: int = self.uptime
        self.debug_print(str("Current up time: " + str(self.UPTIME)))
        if self.UPTIME > self.REBOOT_TIME:
            self.micro.reset()

    def powermode(self, mode: str) -> None:
        """
        Configure the hardware for minimum or normal power consumption
        Add custom modes for mission-specific control
        """
        try:
            if "crit" in mode:
                self.neopixel.brightness = 0
                self.enable_rf.value = False
                self.power_mode: str = "critical"

            elif "min" in mode:
                self.neopixel.brightness = 0
                self.enable_rf.value = False

                self.power_mode: str = "minimum"

            elif "norm" in mode:
                self.enable_rf.value = True
                self.power_mode: str = "normal"
                # don't forget to reconfigure radios, gps, etc...

            elif "max" in mode:
                self.enable_rf.value = True
                self.power_mode: str = "maximum"
        except Exception as e:
            self.error_print(
                "Error in changing operations of powermode: "
                + "".join(traceback.format_exception(e))
            )

    """
    SD Card Functions
    """

    def log(self, filedir: str, msg: str) -> None:
        if self.hardware["SDcard"]:
            try:
                self.debug_print(f"writing {msg} to {filedir}")
                with open(filedir, "a+") as f:
                    t = int(time.monotonic())
                    f.write("{}, {}\n".format(t, msg))
            except Exception as e:
                self.error_print(
                    "SD CARD error: " + "".join(traceback.format_exception(e))
                )
        else:
            self.error_print("[WARNING] SD Card not initialized")

    def print_file(self, filedir: str = None, binary: bool = False) -> None:
        try:
            if filedir is None:
                raise Exception("file directory is empty")
            self.debug_print(f"--- Printing File: {filedir} ---")
            if binary:
                with open(filedir, "rb") as file:
                    self.debug_print(file.read())
                    self.debug_print("")
            else:
                with open(filedir, "r") as file:
                    for line in file:
                        self.debug_print(line.strip())
        except Exception as e:
            self.error_print(
                "[ERROR] Cant print file: " + "".join(traceback.format_exception(e))
            )

    def read_file(
        self, filedir: str = None, binary: bool = False
    ) -> Union[bytes, TextIO, None]:
        try:
            if filedir is None:
                raise Exception("file directory is empty")
            self.debug_print(f"--- reading File: {filedir} ---")
            if binary:
                with open(filedir, "rb") as file:
                    self.debug_print(file.read())
                    self.debug_print("")
                    return file.read()
            else:
                with open(filedir, "r") as file:
                    for line in file:
                        self.debug_print(line.strip())
                    return file
        except Exception as e:
            self.error_print(
                "[ERROR] Cant print file: " + "".join(traceback.format_exception(e))
            )

    def new_file(self, substring: str, binary: bool = False) -> Union[str, None]:
        """
        substring something like '/data/DATA_'
        directory is created on the SD!
        int padded with zeros will be appended to the last found file
        """
        if self.hardware["SDcard"]:
            try:
                ff: str = ""
                n: int = 0
                _folder: str = substring[: substring.rfind("/") + 1]
                _file: str = substring[substring.rfind("/") + 1 :]
                self.debug_print(
                    "Creating new file in directory: /sd{} with file prefix: {}".format(
                        _folder, _file
                    )
                )
                try:
                    chdir("/sd" + _folder)
                except OSError:
                    self.error_print(
                        "Directory {} not found. Creating...".format(_folder)
                    )
                    try:
                        mkdir("/sd" + _folder)
                    except Exception as e:
                        self.error_print(
                            "Error with creating new file: "
                            + "".join(traceback.format_exception(e))
                        )
                        return None
                for i in range(0xFFFF):
                    ff: str = "/sd{}{}{:05}.txt".format(
                        _folder, _file, (n + i) % 0xFFFF
                    )
                    try:
                        if n is not None:
                            stat(ff)
                    except Exception as e:
                        self.error_print("file number is {}".format(n))
                        self.error_print(e)
                        n: int = (n + i) % 0xFFFF
                        # print('file number is',n)
                        break
                self.debug_print("creating file..." + str(ff))
                if binary:
                    b: str = "ab"
                else:
                    b: str = "a"
                with open(ff, b) as f:
                    f.tell()
                chdir("/")
                return ff
            except Exception as e:
                self.error_print(
                    "Error creating file: " + "".join(traceback.format_exception(e))
                )
                return None
        else:
<<<<<<< HEAD
            self.debug_print("[WARNING] SD Card not initialized")


# print("Initializing CubeSat")
# cubesat = Satellite()
=======
            self.debug_print("[WARNING] SD Card not initialized")
>>>>>>> fc514a30
<|MERGE_RESOLUTION|>--- conflicted
+++ resolved
@@ -4,11 +4,10 @@
 CircuitPython Version: 9.0.0
 Library Repo:
 
-* Author(s): Nicole Maggard, Michael Pham, and Rachel Sarmiento
+* Author(s): Nicole Maggard, Michael Pham, and Rachel Sarmientoc
 """
 
 # Common CircuitPython Libs
-import json
 import sys
 import time
 import traceback
@@ -28,17 +27,13 @@
 import lib.adafruit_tca9548a as adafruit_tca9548a  # I2C Multiplexer
 import lib.neopixel as neopixel  # RGB LED
 import lib.pysquared.rv3028 as rv3028  # Real Time Clock
-<<<<<<< HEAD
-from lib.pysquared.Config import Config  # Config file; might change
-
-=======
 from lib.adafruit_lsm6ds.lsm6dsox import LSM6DSOX  # IMU
 
 # Hardware Specific Libs
 from lib.adafruit_rfm import rfm9x, rfm9xfsk  # Radio
 from lib.pysquared.bitflags import bitFlag, multiBitFlag
+from lib.pysquared.Config import Config  # Configs
 from lib.pysquared.debugcolor import co
->>>>>>> fc514a30
 
 # Importing typing libraries
 try:
@@ -818,12 +813,8 @@
                 )
                 return None
         else:
-<<<<<<< HEAD
             self.debug_print("[WARNING] SD Card not initialized")
 
 
 # print("Initializing CubeSat")
-# cubesat = Satellite()
-=======
-            self.debug_print("[WARNING] SD Card not initialized")
->>>>>>> fc514a30
+# cubesat = Satellite()