"""
CircuitPython driver for PySquared satellite board.
PySquared Hardware Version: Flight Controller V4c
CircuitPython Version: 9.0.0
Library Repo:

* Author(s): Nicole Maggard, Michael Pham, and Rachel Sarmiento
"""

# Common CircuitPython Libs
import sys
import time
from collections import OrderedDict
from os import chdir, mkdir, stat

import board
import busio
import digitalio
import machine
import microcontroller
import rtc
import sdcardio
from micropython import const
from storage import VfsFat, mount, umount

import lib.adafruit_lis2mdl as adafruit_lis2mdl  # Magnetometer
import lib.adafruit_tca9548a as adafruit_tca9548a  # I2C Multiplexer
import lib.neopixel as neopixel  # RGB LED
import lib.pysquared.nvm.register as register
import lib.rv3028.rv3028 as rv3028  # Real Time Clock
from lib.adafruit_lsm6ds.lsm6dsox import LSM6DSOX  # IMU
from lib.pysquared.config.config import Config  # Configs
from lib.pysquared.nvm.counter import Counter
from lib.pysquared.nvm.flag import Flag

try:
    from typing import Any, Callable, Optional, OrderedDict, TextIO, Union

    import circuitpython_typing
except Exception:
    pass

from lib.pysquared.logger import Logger

SEND_BUFF: bytearray = bytearray(252)


class Satellite:
    """
    NVM (Non-Volatile Memory) Register Definitions
    """

    # General NVM counters
    boot_count: Counter = Counter(index=register.BOOTCNT, datastore=microcontroller.nvm)

    # Define NVM flags
    f_softboot: Flag = Flag(
        index=register.FLAG, bit_index=0, datastore=microcontroller.nvm
    )
    f_brownout: Flag = Flag(
        index=register.FLAG, bit_index=3, datastore=microcontroller.nvm
    )
    f_shtdwn: Flag = Flag(
        index=register.FLAG, bit_index=5, datastore=microcontroller.nvm
    )
    f_burned: Flag = Flag(
        index=register.FLAG, bit_index=6, datastore=microcontroller.nvm
    )

    def safe_init(func: Callable[..., Any]):
        def wrapper(self, *args, **kwargs):
            hardware_key: str = kwargs.get("hardware_key", "UNKNOWN")
            self.logger.debug(
                "Initializing hardware component", hardware_key=hardware_key
            )

            try:
                device: Any = func(self, *args, **kwargs)
                return device

            except Exception as e:
                self.logger.error(
                    "There was an error initializing this hardware component",
                    e,
                    hardware_key=hardware_key,
                )
            return None

        return wrapper

    @safe_init
    def init_general_hardware(
        self,
        init_func: Callable[..., Any],
        *args: Any,
        hardware_key,
        orpheus_func: Callable[..., Any] = None,
        **kwargs: Any,
    ) -> Any:
        """
            Args:
            init_func (Callable[..., Any]): The function used to initialize the hardware.
            *args (Any): Positional arguments to pass to the `init_func`.
            hardware_key (str): A unique identifier for the hardware being initialized.
            orpheus_func (Callable[..., Any], optional): An alternative function to initialize
                the hardware if the `orpheus` flag is set. Defaults to `None`.
            **kwargs (Any): Additional keyword arguments to pass to the `init_func`.
                Must be placed before `hardware_key`.

            Returns:
                Any: The initialized hardware instance if successful, or `None` if an error occurs.

        Raises:
                Exception: Any exception raised by the `init_func` or `orpheus_func`
                will be caught and handled by the `@safe_init` decorator.
        """
        if self.orpheus and orpheus_func:
            return orpheus_func(hardware_key)

        hardware_instance = init_func(*args, **kwargs)
        self.hardware[hardware_key] = True
        return hardware_instance

    @safe_init
    def init_rtc(self, hardware_key: str) -> None:
        self.rtc: rv3028.RV3028 = rv3028.RV3028(self.i2c1)

        # Still need to test these configs
        self.rtc.configure_backup_switchover(mode="level", interrupt=True)
        self.hardware[hardware_key] = True

    @safe_init
    def init_sd_card(self, hardware_key: str) -> None:
        # Baud rate depends on the card, 4MHz should be safe
        _sd = sdcardio.SDCard(self.spi0, board.SPI0_CS1, baudrate=4000000)
        _vfs = VfsFat(_sd)
        mount(_vfs, "/sd")
        self.fs = _vfs
        sys.path.append("/sd")
        self.hardware[hardware_key] = True

    @safe_init
    def init_neopixel(self, hardware_key: str) -> None:
        self.neopwr: digitalio.DigitalInOut = digitalio.DigitalInOut(board.NEO_PWR)
        self.neopwr.switch_to_output(value=True)
        self.neopixel: neopixel.NeoPixel = neopixel.NeoPixel(
            board.NEOPIX, 1, brightness=0.2, pixel_order=neopixel.GRB
        )
        self.neopixel[0] = (0, 0, 255)
        self.hardware[hardware_key] = True

    @safe_init
    def init_tca_multiplexer(self, hardware_key: str) -> None:
        try:
            self.tca: adafruit_tca9548a.TCA9548A = adafruit_tca9548a.TCA9548A(
                self.i2c1, address=int(0x77)
            )
            self.hardware[hardware_key] = True
        except OSError:
            self.logger.error(
                "TCA try_lock failed. TCA may be malfunctioning.",
                hardware_key=hardware_key,
            )
            self.hardware[hardware_key] = False
            return

    def __init__(self, config: Config, logger: Logger, version: str) -> None:
<<<<<<< HEAD
        # here assiging config to a var so 'init_radio' function can
        # access 'radio_cfg' inside config

=======
>>>>>>> d2d950c9
        self.config: Config = config
        self.cubesat_name: str = config.cubesat_name
        """
        Big init routine as the whole board is brought up. Starting with config variables.
        """
        self.legacy: bool = config.legacy
        self.heating: bool = config.heating
        self.orpheus: bool = config.orpheus  # maybe change var name
        self.is_licensed: bool = config.is_licensed
        self.logger = logger

        """
        Define the normal power modes
        """
        self.normal_temp: int = config.normal_temp
        self.normal_battery_temp: int = config.normal_battery_temp
        self.normal_micro_temp: int = config.normal_micro_temp
        self.normal_charge_current: float = config.normal_charge_current
        self.normal_battery_voltage: float = config.normal_battery_voltage
        self.critical_battery_voltage: float = config.critical_battery_voltage
        self.battery_voltage: float = config.battery_voltage
        self.current_draw: float = config.current_draw
        self.reboot_time: int = config.reboot_time
        self.turbo_clock: bool = config.turbo_clock

        """
        Setting up data buffers
        """
        # TODO(cosmiccodon/blakejameson):
        # Data_cache, filenumbers, image_packets, and send_buff are variables that are not used in the codebase. They were put here for Orpheus last minute.
        # We are unsure if these will be used in the future, so we are keeping them here for now.
        self.data_cache: dict = {}
        self.filenumbers: dict = {}
        self.image_packets: int = 0
        self.uart_baudrate: int = 9600
        self.buffer: Optional[bytearray] = None
        self.buffer_size: int = 1
        self.send_buff: memoryview = memoryview(SEND_BUFF)
        self.micro: microcontroller = microcontroller

        # Confused here, as self.battery_voltage was initialized to 3.3 in line 113(blakejameson)
        # NOTE(blakejameson): After asking Michael about the None variables below last night at software meeting, he mentioned they used
        # None as a state instead of the values to better manage some conditions with Orpheus.
        # I need to get a better understanding for the values and flow before potentially refactoring code here.
        self.battery_voltage: Optional[float] = None
        self.draw_current: Optional[float] = None
        self.charge_voltage: Optional[float] = None
        self.charge_current: Optional[float] = None
        self.is_charging: Optional[bool] = None
        self.battery_percentage: Optional[float] = None

        """
        Define the boot time and current time
        """

        self.BOOTTIME = time.time()
        self.logger.debug("Booting up!", boot_time=f"{self.BOOTTIME}s")
        self.CURRENTTIME: int = self.BOOTTIME
        self.UPTIME: int = 0

        self.hardware: OrderedDict[str, bool] = OrderedDict(
            [
                ("I2C0", False),
                ("SPI0", False),
                ("I2C1", False),
                ("UART", False),
                ("IMU", False),
                ("Mag", False),
                ("SDcard", False),
                ("NEOPIX", False),
                ("WDT", False),
                ("TCA", False),
                ("Face0", False),
                ("Face1", False),
                ("Face2", False),
                ("Face3", False),
                ("Face4", False),
                ("RTC", False),
            ]
        )

        if self.f_softboot.get():
            self.f_softboot.toggle(False)

        """
        Setting up the watchdog pin.
        """

        self.watchdog_pin: digitalio.DigitalInOut = digitalio.DigitalInOut(
            board.WDT_WDI
        )
        self.watchdog_pin.direction = digitalio.Direction.OUTPUT
        self.watchdog_pin.value = False

        """
        Set the CPU Clock Speed
        """
        machine.set_clock(62500000)

        """
        Intializing Communication Buses
        """

        # Alternative Implementations of hardware initialization specific for orpheus
        def orpheus_skip_i2c(hardware_key: str) -> None:
            self.logger.debug(
                "Hardware component not initialized",
                cubesat=self.cubesat_name,
                hardware_key=hardware_key,
            )
            return None

        def orpheus_init_uart(hardware_key: str):
            uart: circuitpython_typing.ByteStream = busio.UART(
                board.I2C0_SDA, board.I2C0_SCL, baudrate=self.uart_baudrate
            )
            self.hardware[hardware_key] = True
            return uart

        self.i2c0: busio.I2C = self.init_general_hardware(
            busio.I2C,
            board.I2C0_SCL,
            board.I2C0_SDA,
            hardware_key="I2C0",
            orpheus_func=orpheus_skip_i2c,
        )

        self.spi0: busio.SPI = self.init_general_hardware(
            busio.SPI,
            board.SPI0_SCK,
            board.SPI0_MOSI,
            board.SPI0_MISO,
            hardware_key="SPI0",
        )

        self.i2c1: busio.I2C = self.init_general_hardware(
            busio.I2C,
            board.I2C1_SCL,
            board.I2C1_SDA,
            frequency=100000,
            hardware_key="I2C1",
        )

        self.uart: circuitpython_typing.ByteStream = self.init_general_hardware(
            busio.UART,
            board.TX,
            board.RX,
            baud_rate=self.uart_baudrate,
            hardware_key="UART",
            orpheus_func=orpheus_init_uart,
        )

        ######## Temporary Fix for RF_ENAB ########
        #                                         #
        if self.legacy:
            self.enable_rf: digitalio.DigitalInOut = digitalio.DigitalInOut(
                board.RF_ENAB
            )
            # self.enable_rf.switch_to_output(value=False) # if U21
            self.enable_rf.switch_to_output(value=True)  # if U7
        else:
            self.enable_rf: bool = True
        #                                         #
        ######## Temporary Fix for RF_ENAB ########

        self.imu: LSM6DSOX = self.init_general_hardware(
            LSM6DSOX, i2c_bus=self.i2c1, address=0x6B, hardware_key="IMU"
        )
        self.mangetometer: adafruit_lis2mdl.LIS2MDL = self.init_general_hardware(
            adafruit_lis2mdl.LIS2MDL, self.i2c1, hardware_key="Mag"
        )
        self.init_rtc(hardware_key="RTC")
        self.init_sd_card(hardware_key="SD Card")
        self.init_neopixel(hardware_key="NEOPIX")
        self.init_tca_multiplexer(hardware_key="TCA")

        """
        Face Initializations
        """
        self.scan_tca_channels()

        """
        Prints init State of PySquared Hardware
        """
        self.logger.debug("PySquared Hardware Initialization Complete!")

        for key, value in self.hardware.items():
            if value:
                self.logger.info(
                    "Successfully initialized hardware device",
                    device=key,
                    status=True,
                )
            else:
                self.logger.warning(
                    "Unable to initialize hardware device", device=key, status=False
                )
        # set power mode
        self.power_mode: str = "normal"

        # Set current version
        self.version: str = version

    """
    Init Helper Functions
    """

    def scan_tca_channels(self) -> None:
        if not self.hardware["TCA"]:
            self.logger.warning("TCA not initialized")
            return

        channel_to_face: dict[int, str] = {
            0: "Face0",
            1: "Face1",
            2: "Face2",
            3: "Face3",
            4: "Face4",
        }

        for channel in range(len(channel_to_face)):
            try:
                self._scan_single_channel(channel, channel_to_face)
            except OSError as os_error:
                self.logger.error(
                    "TCA try_lock failed. TCA may be malfunctioning.", os_error
                )
                self.hardware["TCA"] = False
                return
            except Exception as e:
                self.logger.error(
                    "There was an Exception during the scan_tca_channels function call",
                    e,
                    face=channel_to_face[channel],
                )

    def _scan_single_channel(
        self, channel: int, channel_to_face: dict[int, str]
    ) -> None:
        if not self.tca[channel].try_lock():
            return

        try:
            addresses: list[int] = self.tca[channel].scan()
            valid_addresses: list[int] = [
                addr for addr in addresses if addr not in [0x00, 0x19, 0x1E, 0x6B, 0x77]
            ]

            if not valid_addresses and 0x77 in addresses:
                self.logger.error(
                    "No Devices Found on channel", channel=channel_to_face[channel]
                )
                self.hardware[channel_to_face[channel]] = False
            else:
                self.logger.debug(
                    channel=channel,
                    valid_addresses=[hex(addr) for addr in valid_addresses],
                )
                if channel in channel_to_face:
                    self.hardware[channel_to_face[channel]] = True
        except Exception as e:
            self.logger.error(
                "There was an Exception during the _scan_single_channel function call",
                e,
                face=channel_to_face[channel],
            )
        finally:
            self.tca[channel].unlock()

    """
    Code to call satellite parameters
    """

    @property
    def turbo(self) -> bool:
        return self.turbo_clock

    @turbo.setter
    def turbo(self, value: bool) -> None:
        self.turbo_clock: bool = value

        try:
            if value is True:
                machine.set_clock(125000000)  # 125Mhz
            else:
                machine.set_clock(62500000)  # 62.5Mhz

        except Exception as e:
            self.logger.error("There was an error trying to set the clock", e)

    @property
    def rgb(self) -> tuple[int, int, int]:
        return self.neopixel[0]

    @rgb.setter
    def rgb(self, value: tuple[int, int, int]) -> None:
        if not self.hardware["NEOPIX"]:
            self.logger.warning("The NEOPIXEL device is not initialized")
            return

        # NEOPIX is initialized
        try:
            self.neopixel[0] = value
        except Exception as e:
            self.logger.error(
                "There was an error trying to set the new RGB value",
                e,
                value=value,
            )

    @property
    def get_system_uptime(self) -> int:
        self.CURRENTTIME: int = const(time.time())
        return self.CURRENTTIME - self.BOOTTIME

    @property
    def reset_vbus(self) -> None:
        # unmount SD card to avoid errors
        if self.hardware["SDcard"]:
            try:
                umount("/sd")
                time.sleep(3)
            except Exception as e:
                self.logger.error("There was an error unmounting the SD card", e)
        try:
            self.logger.debug(
                "Resetting VBUS [IMPLEMENT NEW FUNCTION HERE]",
            )
        except Exception as e:
            self.logger.error("There was a vbus reset error", e)

    @property
    def gyro(self) -> Union[tuple[float, float, float], None]:
        try:
            return self.imu.gyro
        except Exception as e:
            self.logger.error("There was an error retrieving the gyro values", e)

    @property
    def accel(self) -> Union[tuple[float, float, float], None]:
        try:
            return self.imu.acceleration
        except Exception as e:
            self.logger.error(
                "There was an error retrieving the accelerometer values", e
            )

    @property
    def internal_temperature(self) -> Union[float, None]:
        try:
            return self.imu.temperature
        except Exception as e:
            self.logger.error(
                "There was an error retrieving the internal temperature value", e
            )

    @property
    def mag(self) -> Union[tuple[float, float, float], None]:
        try:
            return self.mangetometer.magnetic
        except Exception as e:
            self.logger.error(
                "There was an error retrieving the magnetometer sensor values", e
            )

    @property
    def time(self) -> Union[tuple[int, int, int], None]:
        try:
            return self.rtc.get_time()
        except Exception as e:
            self.logger.error("There was an error retrieving the RTC time", e)

    @time.setter
    def time(self, hms: tuple[int, int, int]) -> None:
        """
        hms: A 3-tuple of ints containing data for the hours, minutes, and seconds respectively.
        """
        hours, minutes, seconds = hms
        if not self.hardware["RTC"]:
            self.logger.warning("The RTC is not initialized")
            return

        try:
            self.rtc.set_time(hours, minutes, seconds)
        except Exception as e:
            self.logger.error(
                "There was an error setting the RTC time",
                e,
                hms=hms,
                hour=hms[0],
                minutes=hms[1],
                seconds=hms[2],
            )

    @property
    def date(self) -> Union[tuple[int, int, int, int], None]:
        try:
            return self.rtc.get_date()
        except Exception as e:
            self.logger.error("There was an error retrieving RTC date", e)

    @date.setter
    def date(self, ymdw: tuple[int, int, int, int]) -> None:
        """
        ymdw: A 4-tuple of ints containing data for the year, month, date, and weekday respectively.
        """
        year, month, date, weekday = ymdw
        if not self.hardware["RTC"]:
            self.logger.warning("RTC not initialized")
            return

        try:
            self.rtc.set_date(year, month, date, weekday)
        except Exception as e:
            self.logger.error(
                "There was an error setting the RTC date",
                e,
                ymdw=ymdw,
                year=ymdw[0],
                month=ymdw[1],
                date=ymdw[2],
                weekday=ymdw[3],
            )

    """
    Maintenence Functions
    """

    def watchdog_pet(self) -> None:
        self.watchdog_pin.value = True
        time.sleep(0.01)
        self.watchdog_pin.value = False

    def check_reboot(self) -> None:
        self.UPTIME: int = self.get_system_uptime
        self.logger.debug("Current up time stat:", uptime=self.UPTIME)
        if self.UPTIME > self.reboot_time:
            self.micro.reset()

    def powermode(self, mode: str) -> None:
        """
        Configure the hardware for minimum or normal power consumption
        Add custom modes for mission-specific control
        """
        try:
            if "crit" in mode:
                self.neopixel.brightness = 0
                self.enable_rf.value = False
                self.power_mode: str = "critical"

            elif "min" in mode:
                self.neopixel.brightness = 0
                self.enable_rf.value = False

                self.power_mode: str = "minimum"

            elif "norm" in mode:
                self.enable_rf.value = True
                self.power_mode: str = "normal"
                # don't forget to reconfigure radios, gps, etc...

            elif "max" in mode:
                self.enable_rf.value = True
                self.power_mode: str = "maximum"
        except Exception as e:
            self.logger.error(
                "There was an Error in changing operations of powermode",
                e,
                mode=mode,
            )

    """
    SD Card Functions
    """

    def print_file(self, filedir: str = None, binary: bool = False) -> None:
        try:
            if filedir is None:
                raise FileNotFoundError("file directory is empty")
            self.logger.debug("Printing File", file_dir=filedir)
            if binary:
                with open(filedir, "rb") as file:
                    self.logger.debug(
                        "Printing in binary mode", content=str(file.read())
                    )
            else:
                with open(filedir, "r") as file:
                    for line in file:
                        self.logger.info(line.strip())
        except Exception as e:
            self.logger.error(
                "Can't print file", e, filedir=filedir, binary_mode=binary
            )

    def read_file(
        self, filedir: str = None, binary: bool = False
    ) -> Union[bytes, TextIO, None]:
        try:
            if filedir is None:
                raise FileNotFoundError("file directory is empty")
            self.logger.debug("Reading a file", file_dir=filedir)
            if binary:
                with open(filedir, "rb") as file:
                    self.logger.debug(str(file.read()))
                    return file.read()
            else:
                with open(filedir, "r") as file:
                    for line in file:
                        self.logger.debug(str(line.strip()))
                    return file
        except Exception as e:
            self.logger.error("Can't read file", e, filedir=filedir, binary_mode=binary)

    def new_file(self, substring: str, binary: bool = False) -> Union[str, None]:
        """
        substring something like '/data/DATA_'
        directory is created on the SD!
        int padded with zeros will be appended to the last found file
        """
        if not self.hardware["SDcard"]:
            self.logger.warning("SD Card not initialized")

        # SDCard is initialized
        try:
            ff: str = ""
            n: int = 0
            _folder: str = substring[: substring.rfind("/") + 1]
            _file: str = substring[substring.rfind("/") + 1 :]
            self.logger.debug(
                "Creating new file in directory: /sd{} with file prefix: {}".format(
                    _folder, _file
                ),
            )
            try:
                chdir("/sd" + _folder)
            except OSError:
                self.logger.error(
                    "The directory was not found. Now Creating...",
                    directory=_folder,
                )
                try:
                    mkdir("/sd" + _folder)
                except Exception as e:
                    self.logger.error(
                        "Error with creating new file",
                        e,
                        filedir="/sd" + _folder,
                    )
                    return None
            for i in range(0xFFFF):
                ff: str = "/sd{}{}{:05}.txt".format(_folder, _file, (n + i) % 0xFFFF)
                try:
                    if n is not None:
                        stat(ff)
                except Exception as e:
                    self.logger.error(
                        "There was an error running the stat function on this file",
                        e,
                        filedir=ff,
                        file_num=n,
                    )
                    n: int = (n + i) % 0xFFFF
                    # print('file number is',n)
                    break
            self.logger.debug("creating a file...", file_dir=str(ff))
            if binary:
                b: str = "ab"
            else:
                b: str = "a"
            with open(ff, b) as f:
                f.tell()
            chdir("/")
            return ff
        except Exception as e:
            self.logger.error("Error creating file", e, filedir=ff, binary_mode=binary)
            return None


def set_rp2040_rtc_time(
    year: int,
    month: int,
    date: int,
    hour: int,
    minute: int,
    second: int,
    day_of_week: int,
):
    """
    Updates the RP2040's Real Time Clock (RTC) to the date and time passed

    :param year: The year value (0-9999)
    :param month: The month value (1-12)
    :param date: The date value (1-31)
    :param hour: The hour value (0-23)
    :param minute: The minute value (0-59)
    :param second: The second value (0-59)
    :param day_of_week: The nth day of the week (0-6), where 0 represents Sunday and 6 represents Saturday
    """

    # Accessing the RP2040's RTC and updating its current date, time
    rp2040_rtc = rtc.RTC()
    rp2040_rtc.datetime = time.struct_time(
        (year, month, date, hour, minute, second, day_of_week, -1, -1)
    )<|MERGE_RESOLUTION|>--- conflicted
+++ resolved
@@ -165,12 +165,6 @@
             return
 
     def __init__(self, config: Config, logger: Logger, version: str) -> None:
-<<<<<<< HEAD
-        # here assiging config to a var so 'init_radio' function can
-        # access 'radio_cfg' inside config
-
-=======
->>>>>>> d2d950c9
         self.config: Config = config
         self.cubesat_name: str = config.cubesat_name
         """
