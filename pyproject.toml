[project]
name = "pysquared"
version = "2.0.0"
description = "Flight Software for the PROVES Kit"
readme = "README.md"
requires-python = ">=3.13"
dependencies = [
    "adafruit-circuitpython-ina219==3.4.26",
    "adafruit-circuitpython-asyncio @ git+https://github.com/adafruit/adafruit_circuitpython_asyncio@1.3.3",
    "adafruit-circuitpython-drv2605==1.3.4",
    "adafruit-circuitpython-lis2mdl==2.1.23",
    "adafruit-circuitpython-lsm6ds==4.5.13",
    "adafruit-circuitpython-mcp9808==3.3.24",
    "adafruit-circuitpython-neopixel==6.3.12",
    "adafruit-circuitpython-register==1.10.4",
    "adafruit-circuitpython-rfm==1.0.6",
    "adafruit-circuitpython-tca9548a @ git+https://github.com/proveskit/Adafruit_CircuitPython_TCA9548A@1.0.0",
    "adafruit-circuitpython-ticks==1.1.1",
    "adafruit-circuitpython-veml7700==2.0.2",
    "proves-circuitpython-rv3028 @ git+https://github.com/proveskit/PROVES_CircuitPython_RV3028@1.0.1",
    "proves-circuitpython-sx126 @ git+https://github.com/proveskit/micropySX126X@1.0.0",
    "proves-circuitpython-sx1280 @ git+https://github.com/proveskit/CircuitPython_SX1280@1.0.4",
]

[dependency-groups]
dev = [
    "adafruit-circuitpython-typing==1.12.1",
    "circuitpython-stubs==9.2.8",
    "coverage==7.9.1",
    "freezegun>=1.5.2",
    "pre-commit==4.2.0",
    "pyright[nodejs]==1.1.402",
    "pytest==8.4.1",
]

[tool.setuptools]
packages = [
    "pysquared",
    "pysquared.config",
    "pysquared.hardware",
    "pysquared.hardware.imu",
    "pysquared.hardware.imu.manager",
    "pysquared.hardware.magnetometer",
    "pysquared.hardware.magnetometer.manager",
    "pysquared.hardware.radio",
    "pysquared.hardware.radio.manager",
    "pysquared.hardware.radio.packetizer",
    "pysquared.hardware.power_monitor",
    "pysquared.hardware.power_monitor.manager",
    "pysquared.hardware.burnwire",
    "pysquared.hardware.burnwire.manager",
    "pysquared.nvm",
    "pysquared.protos",
    "pysquared.rtc",
    "pysquared.rtc.manager"
]

[tool.ruff.format]
# Use `\n` line endings for all files
line-ending = "lf"

[tool.pytest.ini_options]
pythonpath = "."
markers = [
    "slow: marks tests as slow (deselect with '-m \"not slow\"')",
]

[tool.coverage.run]
branch = true
relative_files = true

[tool.coverage.report]
show_missing = true
skip_covered = false
include = [
    "pysquared/**/*.py",
]
omit = [
    "pysquared/repl/**",
]

[tool.coverage.html]
directory = ".coverage-reports/html"

[tool.coverage.xml]
output = ".coverage-reports/coverage.xml"

<<<<<<< HEAD
[tool.interrogate]
ignore-init-module = true
fail-under = 75
verbose = 2
color = true
omit-covered-files = true
=======
[tool.pyright]
include = ["pysquared"]
exclude = [
    "**/__pycache__",
    ".venv",
    ".git",
    "typings",
]
stubPath = "./typings"
reportMissingModuleSource = false
>>>>>>> 1e89ea6d
<|MERGE_RESOLUTION|>--- conflicted
+++ resolved
@@ -85,14 +85,6 @@
 [tool.coverage.xml]
 output = ".coverage-reports/coverage.xml"
 
-<<<<<<< HEAD
-[tool.interrogate]
-ignore-init-module = true
-fail-under = 75
-verbose = 2
-color = true
-omit-covered-files = true
-=======
 [tool.pyright]
 include = ["pysquared"]
 exclude = [
@@ -103,4 +95,10 @@
 ]
 stubPath = "./typings"
 reportMissingModuleSource = false
->>>>>>> 1e89ea6d
+
+[tool.interrogate]
+ignore-init-module = true
+fail-under = 75
+verbose = 2
+color = true
+omit-covered-files = true