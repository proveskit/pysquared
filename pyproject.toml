[project]
name = "pysquared"
version = "0.1.0"
requires-python = ">=3.13"
dependencies = [
    "pysquared-flight-software",
    "pysquared-flight-software-mocks",
    "pysquared-flight-software-unit-tests",
]

[dependency-groups]
<<<<<<< HEAD
dev = [
    "adafruit-circuitpython-typing==1.12.1",
    "circuitpython-stubs==9.2.8",
    "coverage==7.9.1",
    "freezegun>=1.5.2",
    "pre-commit==4.2.0",
    "pyright[nodejs]==1.1.404",
    "pytest==8.4.1",
    "hypothesis==6.136.7",
    "ruff>=0.12.10",
]
=======
>>>>>>> 7ec6e0cf
docs = [
    "mkdocs-material==9.6.14",
    "mkdocstrings[python]==0.29.1",
    "mkdocs-section-index==0.3.10",
    "mkdocs-git-revision-date-localized-plugin==1.4.7",
    "mkdocs-minify-plugin==0.7.1",
    "mkdocs-llmstxt==0.2.0",
]

[tool.uv.sources]
pysquared-flight-software = { workspace = true }
pysquared-flight-software-mocks = { workspace = true }
pysquared-flight-software-unit-tests = { workspace = true }

[tool.uv.workspace]
members = [
    "circuitpython-workspaces/*",
    "cpython-workspaces/*",
]
exclude = [
    "circuitpython-workspaces/typeshed",
]


[tool.ruff.format]
# Use `\n` line endings for all files
line-ending = "lf"

[tool.pytest.ini_options]
pythonpath = "."

[tool.coverage.run]
branch = true
relative_files = true

[tool.coverage.report]
show_missing = true
skip_covered = false
include = [
    "circuitpython-workspaces/flight-software/**/*.py",
]

[tool.coverage.html]
directory = ".coverage-reports/html"

[tool.coverage.xml]
output = ".coverage-reports/coverage.xml"

[tool.interrogate]
ignore-init-method = true
omit-covered-files = true
fail-under = 100
verbose = 2
color = true
exclude = [
    "circuitpython-workspaces/typeshed",
]<|MERGE_RESOLUTION|>--- conflicted
+++ resolved
@@ -9,20 +9,6 @@
 ]
 
 [dependency-groups]
-<<<<<<< HEAD
-dev = [
-    "adafruit-circuitpython-typing==1.12.1",
-    "circuitpython-stubs==9.2.8",
-    "coverage==7.9.1",
-    "freezegun>=1.5.2",
-    "pre-commit==4.2.0",
-    "pyright[nodejs]==1.1.404",
-    "pytest==8.4.1",
-    "hypothesis==6.136.7",
-    "ruff>=0.12.10",
-]
-=======
->>>>>>> 7ec6e0cf
 docs = [
     "mkdocs-material==9.6.14",
     "mkdocstrings[python]==0.29.1",
