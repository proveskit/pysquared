--- conflicted
+++ resolved
@@ -47,11 +47,7 @@
     "pysquared.protos",
     "pysquared.repl",
     "pysquared.rtc",
-<<<<<<< HEAD
-    "pysquared.rtc.manager",
-=======
     "pysquared.rtc.manager"
->>>>>>> ace465b3
 ]
 
 [tool.ruff.format]
