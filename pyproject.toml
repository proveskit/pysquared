--- conflicted
+++ resolved
@@ -3,7 +3,6 @@
 version = "0.1.0"
 requires-python = ">=3.13"
 dependencies = [
-<<<<<<< HEAD
     "adafruit-circuitpython-hashlib==1.4.9",
     "adafruit-circuitpython-ina219==3.4.26",
     "adafruit-circuitpython-asyncio @ git+https://github.com/adafruit/adafruit_circuitpython_asyncio@1.3.3",
@@ -20,11 +19,9 @@
     "proves-circuitpython-rv3028 @ git+https://github.com/proveskit/PROVES_CircuitPython_RV3028@1.0.1",
     "proves-circuitpython-sx126 @ git+https://github.com/proveskit/micropySX126X@1.0.0",
     "proves-circuitpython-sx1280 @ git+https://github.com/proveskit/CircuitPython_SX1280@1.0.4",
-=======
     "pysquared-flight-software",
     "pysquared-flight-software-mocks",
     "pysquared-flight-software-unit-tests",
->>>>>>> dc0ba456
 ]
 
 [dependency-groups]
@@ -37,7 +34,6 @@
     "mkdocs-llmstxt==0.2.0",
 ]
 
-<<<<<<< HEAD
 [tool.setuptools]
 packages = [
     "pysquared",
@@ -60,7 +56,8 @@
     "pysquared.rtc.manager",
     "pysquared.file_validation",
     "pysquared.file_validation.manager"
-=======
+    ]
+
 [tool.uv.sources]
 pysquared-flight-software = { workspace = true }
 pysquared-flight-software-mocks = { workspace = true }
@@ -70,7 +67,6 @@
 members = [
     "circuitpython-workspaces/*",
     "cpython-workspaces/*",
->>>>>>> dc0ba456
 ]
 exclude = [
     "circuitpython-workspaces/typeshed",
