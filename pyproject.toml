[project]
name = "pysquared"
version = "2.0.0"
description = "Flight Software for the PROVES Kit"
readme = "README.md"
requires-python = ">=3.13"
dependencies = [
<<<<<<< HEAD
    "adafruit-circuitpython-typing==1.11.2",
    "adafruit-circuitpython-register==1.10.2",
    "circuitpython-stubs==9.2.5",
    "coverage==7.6.10",
    "pre-commit==4.0.1",
    "pyright[nodejs]==1.1.399",
    "pytest==8.3.2",

    # CircuitPython Libraries
=======
>>>>>>> 1e89ea6d
    "adafruit-circuitpython-ina219==3.4.26",
    "adafruit-circuitpython-asyncio @ git+https://github.com/adafruit/adafruit_circuitpython_asyncio@1.3.3",
    "adafruit-circuitpython-drv2605==1.3.4",
    "adafruit-circuitpython-lis2mdl==2.1.23",
    "adafruit-circuitpython-lsm6ds==4.5.13",
    "adafruit-circuitpython-mcp9808==3.3.24",
    "adafruit-circuitpython-neopixel==6.3.12",
<<<<<<< HEAD
    "adafruit-circuitpython-register==1.10.2",
    "adafruit-circuitpython-rfm==1.0.3",
    "adafruit-circuitpython-tca9548a @ git+https://github.com/proveskit/Adafruit_CircuitPython_TCA9548A@1.0.0",
    "adafruit-circuitpython-ticks==1.1.1",
    "adafruit-circuitpython-veml7700==2.0.2",
    "proves-circuitpython-rv3028 @ git+https://github.com/proveskit/PROVES_CircuitPython_RV3028@1.0.0",
    "proves-circuitpython-sx126 @ git+https://github.com/proveskit/micropySX126X@1.0.0",
    "proves-circuitpython-sx1280 @ git+https://github.com/proveskit/CircuitPython_SX1280@1.0.3",
=======
    "adafruit-circuitpython-register==1.10.4",
    "adafruit-circuitpython-rfm==1.0.6",
    "adafruit-circuitpython-tca9548a @ git+https://github.com/proveskit/Adafruit_CircuitPython_TCA9548A@1.0.0",
    "adafruit-circuitpython-ticks==1.1.1",
    "adafruit-circuitpython-veml7700==2.0.2",
    "proves-circuitpython-rv3028 @ git+https://github.com/proveskit/PROVES_CircuitPython_RV3028@1.0.1",
    "proves-circuitpython-sx126 @ git+https://github.com/proveskit/micropySX126X@1.0.0",
    "proves-circuitpython-sx1280 @ git+https://github.com/proveskit/CircuitPython_SX1280@1.0.4",
]

[dependency-groups]
dev = [
    "adafruit-circuitpython-typing==1.12.1",
    "circuitpython-stubs==9.2.8",
    "coverage==7.9.1",
    "freezegun>=1.5.2",
    "pre-commit==4.2.0",
    "pyright[nodejs]==1.1.402",
    "pytest==8.4.1",
>>>>>>> 1e89ea6d
]

[tool.setuptools]
packages = [
    "pysquared",
    "pysquared.config",
    "pysquared.hardware",
    "pysquared.hardware.imu",
    "pysquared.hardware.imu.manager",
    "pysquared.hardware.magnetometer",
    "pysquared.hardware.magnetometer.manager",
    "pysquared.hardware.radio",
    "pysquared.hardware.radio.manager",
<<<<<<< HEAD
    "pysquared.hardware.power_monitor",
    "pysquared.hardware.power_monitor.manager",
=======
    "pysquared.hardware.radio.packetizer",
    "pysquared.hardware.power_monitor",
    "pysquared.hardware.power_monitor.manager",
    "pysquared.hardware.burnwire",
    "pysquared.hardware.burnwire.manager",
>>>>>>> 1e89ea6d
    "pysquared.nvm",
    "pysquared.protos",
    "pysquared.rtc",
    "pysquared.rtc.manager"
]

[tool.ruff.format]
# Use `\n` line endings for all files
line-ending = "lf"

[tool.pytest.ini_options]
pythonpath = "."
markers = [
    "slow: marks tests as slow (deselect with '-m \"not slow\"')",
]

[tool.coverage.run]
branch = true
relative_files = true

[tool.coverage.report]
show_missing = true
skip_covered = false
include = [
    "pysquared/**/*.py",
]
<<<<<<< HEAD
=======
omit = [
    "pysquared/repl/**",
]
>>>>>>> 1e89ea6d

[tool.coverage.html]
directory = ".coverage-reports/html"

[tool.coverage.xml]
output = ".coverage-reports/coverage.xml"

[tool.pyright]
include = ["pysquared"]
exclude = [
    "**/__pycache__",
    ".venv",
    ".git",
    "typings",
<<<<<<< HEAD

    # Remove these lines as these files are fixed or deleted
    # Try after new state of health is merged
    "pysquared/functions.py", # 3 errors
=======
>>>>>>> 1e89ea6d
]
stubPath = "./typings"
reportMissingModuleSource = false<|MERGE_RESOLUTION|>--- conflicted
+++ resolved
@@ -5,18 +5,6 @@
 readme = "README.md"
 requires-python = ">=3.13"
 dependencies = [
-<<<<<<< HEAD
-    "adafruit-circuitpython-typing==1.11.2",
-    "adafruit-circuitpython-register==1.10.2",
-    "circuitpython-stubs==9.2.5",
-    "coverage==7.6.10",
-    "pre-commit==4.0.1",
-    "pyright[nodejs]==1.1.399",
-    "pytest==8.3.2",
-
-    # CircuitPython Libraries
-=======
->>>>>>> 1e89ea6d
     "adafruit-circuitpython-ina219==3.4.26",
     "adafruit-circuitpython-asyncio @ git+https://github.com/adafruit/adafruit_circuitpython_asyncio@1.3.3",
     "adafruit-circuitpython-drv2605==1.3.4",
@@ -24,16 +12,6 @@
     "adafruit-circuitpython-lsm6ds==4.5.13",
     "adafruit-circuitpython-mcp9808==3.3.24",
     "adafruit-circuitpython-neopixel==6.3.12",
-<<<<<<< HEAD
-    "adafruit-circuitpython-register==1.10.2",
-    "adafruit-circuitpython-rfm==1.0.3",
-    "adafruit-circuitpython-tca9548a @ git+https://github.com/proveskit/Adafruit_CircuitPython_TCA9548A@1.0.0",
-    "adafruit-circuitpython-ticks==1.1.1",
-    "adafruit-circuitpython-veml7700==2.0.2",
-    "proves-circuitpython-rv3028 @ git+https://github.com/proveskit/PROVES_CircuitPython_RV3028@1.0.0",
-    "proves-circuitpython-sx126 @ git+https://github.com/proveskit/micropySX126X@1.0.0",
-    "proves-circuitpython-sx1280 @ git+https://github.com/proveskit/CircuitPython_SX1280@1.0.3",
-=======
     "adafruit-circuitpython-register==1.10.4",
     "adafruit-circuitpython-rfm==1.0.6",
     "adafruit-circuitpython-tca9548a @ git+https://github.com/proveskit/Adafruit_CircuitPython_TCA9548A@1.0.0",
@@ -53,7 +31,6 @@
     "pre-commit==4.2.0",
     "pyright[nodejs]==1.1.402",
     "pytest==8.4.1",
->>>>>>> 1e89ea6d
 ]
 
 [tool.setuptools]
@@ -67,16 +44,11 @@
     "pysquared.hardware.magnetometer.manager",
     "pysquared.hardware.radio",
     "pysquared.hardware.radio.manager",
-<<<<<<< HEAD
-    "pysquared.hardware.power_monitor",
-    "pysquared.hardware.power_monitor.manager",
-=======
     "pysquared.hardware.radio.packetizer",
     "pysquared.hardware.power_monitor",
     "pysquared.hardware.power_monitor.manager",
     "pysquared.hardware.burnwire",
     "pysquared.hardware.burnwire.manager",
->>>>>>> 1e89ea6d
     "pysquared.nvm",
     "pysquared.protos",
     "pysquared.rtc",
@@ -103,12 +75,6 @@
 include = [
     "pysquared/**/*.py",
 ]
-<<<<<<< HEAD
-=======
-omit = [
-    "pysquared/repl/**",
-]
->>>>>>> 1e89ea6d
 
 [tool.coverage.html]
 directory = ".coverage-reports/html"
@@ -123,13 +89,6 @@
     ".venv",
     ".git",
     "typings",
-<<<<<<< HEAD
-
-    # Remove these lines as these files are fixed or deleted
-    # Try after new state of health is merged
-    "pysquared/functions.py", # 3 errors
-=======
->>>>>>> 1e89ea6d
 ]
 stubPath = "./typings"
 reportMissingModuleSource = false