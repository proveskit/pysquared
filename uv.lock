--- conflicted
+++ resolved
@@ -29,15 +29,6 @@
 ]
 
 [[package]]
-name = "adafruit-circuitpython-asyncio"
-version = "0.0.0+auto.0"
-source = { git = "https://github.com/adafruit/adafruit_circuitpython_asyncio?rev=1.3.3#66718671f60a179a316981b0bb725b4780e6f3c6" }
-dependencies = [
-    { name = "adafruit-blinka" },
-    { name = "adafruit-circuitpython-ticks" },
-]
-
-[[package]]
 name = "adafruit-circuitpython-busdevice"
 version = "5.2.11"
 source = { registry = "https://pypi.org/simple" }
@@ -171,117 +162,6 @@
 sdist = { url = "https://files.pythonhosted.org/packages/14/7c/4f2879e6dc672b5ae182c7aaef369a4e58bab2785c80a3873c32f55234ea/adafruit_circuitpython_register-1.10.4.tar.gz", hash = "sha256:56be1403e62d5017189b003fc47857337ca8292187cd087cf0757ad4a0ef86b0", size = 29165, upload-time = "2025-06-17T16:39:28.513Z" }
 wheels = [
     { url = "https://files.pythonhosted.org/packages/73/e5/f06bc8d95717179c5f4550ea0cace6ba4fcae49039b1e5080c1b18ef4f4d/adafruit_circuitpython_register-1.10.4-py3-none-any.whl", hash = "sha256:96dd6c7771e9b23ab664068a9403e75ff7fbcb3b05549f6c256e3176ee110765", size = 14823, upload-time = "2025-06-17T16:39:26.773Z" },
-]
-
-[[package]]
-name = "adafruit-circuitpython-drv2605"
-version = "1.3.4"
-source = { registry = "https://pypi.org/simple" }
-dependencies = [
-    { name = "adafruit-blinka" },
-    { name = "adafruit-circuitpython-busdevice" },
-]
-sdist = { url = "https://files.pythonhosted.org/packages/33/45/7bf28ceb9adbc694bf747b6f6d9f935f5d556bf7e3df5eb1c66f5a936b68/adafruit_circuitpython_drv2605-1.3.4.tar.gz", hash = "sha256:f65333b579197d89da4ffd6e37a8b44385268076a821b3bb43f24c87765f43d0", size = 28527 }
-wheels = [
-    { url = "https://files.pythonhosted.org/packages/5d/24/1ac4920050fe3caac90800eee7be79c096914583614e9563a601db1aef6e/adafruit_circuitpython_drv2605-1.3.4-py3-none-any.whl", hash = "sha256:0e9c009cca3371a75fe0969c63d15730dbdb85a8ab66c7c4390bb4b999c561ae", size = 7258 },
-]
-
-[[package]]
-name = "adafruit-circuitpython-ina219"
-version = "3.4.26"
-source = { registry = "https://pypi.org/simple" }
-dependencies = [
-    { name = "adafruit-blinka" },
-    { name = "adafruit-circuitpython-busdevice" },
-    { name = "adafruit-circuitpython-register" },
-]
-sdist = { url = "https://files.pythonhosted.org/packages/bb/0c/80c5a668e13eb87f640de19a807c1917e1254936fb13a8e5b128c13b0356/adafruit_circuitpython_ina219-3.4.26.tar.gz", hash = "sha256:181fccd21ad1361a4be498c2529097dac6c29fefe982ee080ec56cb4fc17c33c", size = 29348 }
-wheels = [
-    { url = "https://files.pythonhosted.org/packages/4b/6c/39e02d39cb9a1e47ed27c8172ef5203821889853c3c80808d07487fc9065/adafruit_circuitpython_ina219-3.4.26-py3-none-any.whl", hash = "sha256:6cc98b870fb354a74bb07c536d99620b2d482099f2ebcde74c53a8de6f02ae51", size = 7746 },
-]
-
-[[package]]
-name = "adafruit-circuitpython-lis2mdl"
-version = "2.1.23"
-source = { registry = "https://pypi.org/simple" }
-dependencies = [
-    { name = "adafruit-blinka" },
-    { name = "adafruit-circuitpython-busdevice" },
-    { name = "adafruit-circuitpython-register" },
-    { name = "typing-extensions" },
-]
-sdist = { url = "https://files.pythonhosted.org/packages/93/2e/ffa256bafb334a951b2118e6e02de5a788882a2570c721436290562ba93b/adafruit_circuitpython_lis2mdl-2.1.23.tar.gz", hash = "sha256:60e88e6ca6093c6e32843256386aeb5a06ffadbdead7ff6bc8985f7274c7083c", size = 28771 }
-wheels = [
-    { url = "https://files.pythonhosted.org/packages/6c/b0/f771de054f7991e1bab13125ae07ed588def5f2e0f0fefc0b603867d26be/adafruit_circuitpython_lis2mdl-2.1.23-py3-none-any.whl", hash = "sha256:130be51d808687fe963302bdec9229bcf64c903023548f8112c2604fc25c4a0d", size = 6325 },
-]
-
-[[package]]
-name = "adafruit-circuitpython-lsm6ds"
-version = "4.5.13"
-source = { registry = "https://pypi.org/simple" }
-dependencies = [
-    { name = "adafruit-blinka" },
-    { name = "adafruit-circuitpython-busdevice" },
-    { name = "adafruit-circuitpython-register" },
-]
-sdist = { url = "https://files.pythonhosted.org/packages/16/b3/850e335d40b0b41318137f55fa2ab2a387cecadebb5762f474b1b0a7c7ea/adafruit_circuitpython_lsm6ds-4.5.13.tar.gz", hash = "sha256:1b05d445862554da356320e032b93c52027037be15f4dc5379f62664bc30841a", size = 32740 }
-wheels = [
-    { url = "https://files.pythonhosted.org/packages/8b/f7/c712555c0bf12eb5c44a3702e3aa0a238ba6e195dfcae5a572663db493d3/adafruit_circuitpython_lsm6ds-4.5.13-py3-none-any.whl", hash = "sha256:bea315ea676a36ad5e40b9543f598b9859d1842cd384aed95c6cba0d05358faf", size = 14052 },
-]
-
-[[package]]
-name = "adafruit-circuitpython-mcp9808"
-version = "3.3.24"
-source = { registry = "https://pypi.org/simple" }
-dependencies = [
-    { name = "adafruit-blinka" },
-    { name = "adafruit-circuitpython-busdevice" },
-    { name = "adafruit-circuitpython-register" },
-    { name = "typing-extensions" },
-]
-sdist = { url = "https://files.pythonhosted.org/packages/df/aa/64970aa7c74ba32c607792bf7af226eadc5dbab22d31a225c31c8a128b17/adafruit_circuitpython_mcp9808-3.3.24.tar.gz", hash = "sha256:babdd22afc21150eb412853465728e43b82a5f2a5a8bdf655c55cf06cc1616f8", size = 28290 }
-wheels = [
-    { url = "https://files.pythonhosted.org/packages/57/41/e62df4e36eb9a23a6d455baae0be7bbc99249588ee4af4b782f93b7ae619/adafruit_circuitpython_mcp9808-3.3.24-py3-none-any.whl", hash = "sha256:e3715e6ee32c9d5d7fadfd136c8b250a0581a23fd6b415b266dad43d52893072", size = 6261 },
-]
-
-[[package]]
-name = "adafruit-circuitpython-neopixel"
-version = "6.3.12"
-source = { registry = "https://pypi.org/simple" }
-dependencies = [
-    { name = "adafruit-blinka" },
-    { name = "adafruit-circuitpython-pixelbuf" },
-]
-sdist = { url = "https://files.pythonhosted.org/packages/c0/ef/5a4bd87deae0dfd5ecb4e205889e772f7ae7a6a1274d05d28610a4970a94/adafruit_circuitpython_neopixel-6.3.12.tar.gz", hash = "sha256:e3379bd0ee2d7cb529c78824f5c2c7cd660a06c525311e6e251062e0c03529db", size = 28478 }
-wheels = [
-    { url = "https://files.pythonhosted.org/packages/a3/12/12d5f2260a52f666860299bc5a5b2848d2e0a40b3d4a0aacb962085df475/adafruit_circuitpython_neopixel-6.3.12-py3-none-any.whl", hash = "sha256:9ecca6e6bf32707f49d041c3c7beb352b8f37cea8cb3bad65e8c464dec0b7b6e", size = 6429 },
-]
-
-[[package]]
-name = "adafruit-circuitpython-pixelbuf"
-version = "2.0.7"
-source = { registry = "https://pypi.org/simple" }
-dependencies = [
-    { name = "adafruit-blinka" },
-]
-sdist = { url = "https://files.pythonhosted.org/packages/b8/82/24536026f4f0883f9d46a037e2a0934445e1a76f6d5ace30579f270f56d7/adafruit_circuitpython_pixelbuf-2.0.7.tar.gz", hash = "sha256:207f24b1c6671788c596efe853c0583c89175ec2a3adc90e46caac1b241b1da0", size = 28044 }
-wheels = [
-    { url = "https://files.pythonhosted.org/packages/21/5e/967d1795a5c7429f7be81601c2c8a17dadb1cab7461fe4aa1f2ca96fe518/adafruit_circuitpython_pixelbuf-2.0.7-py3-none-any.whl", hash = "sha256:8c506c79596569434e3c9f505179f07969b9abdd92c76df3a7d291dab9137352", size = 7018 },
-]
-
-[[package]]
-name = "adafruit-circuitpython-register"
-version = "1.10.2"
-source = { registry = "https://pypi.org/simple" }
-dependencies = [
-    { name = "adafruit-blinka" },
-    { name = "adafruit-circuitpython-busdevice" },
-    { name = "adafruit-circuitpython-typing" },
-    { name = "typing-extensions" },
-]
-sdist = { url = "https://files.pythonhosted.org/packages/70/d5/62e353c8e946afd0de0719161fc3155525d3f63683bf9af78f84062e881e/adafruit_circuitpython_register-1.10.2.tar.gz", hash = "sha256:68e1899351b186f007b26326d01e4c5ed68187b50c059e1e414b53248f80053d", size = 32737 }
-wheels = [
-    { url = "https://files.pythonhosted.org/packages/8b/20/8a5c2fde67638309082a78a928076c6f56ede9b83fa1724069d1817a4872/adafruit_circuitpython_register-1.10.2-py3-none-any.whl", hash = "sha256:2c4fc4261895b669994b9eebb7972a8e31dc0f6971a3847fbbbaa899f0c668eb", size = 14978 },
 ]
 
 [[package]]
@@ -335,43 +215,6 @@
 ]
 
 [[package]]
-name = "adafruit-circuitpython-rfm"
-version = "1.0.3"
-source = { registry = "https://pypi.org/simple" }
-dependencies = [
-    { name = "adafruit-blinka" },
-    { name = "adafruit-circuitpython-busdevice" },
-    { name = "asyncio" },
-]
-sdist = { url = "https://files.pythonhosted.org/packages/62/9f/f2c2c97cfaf569f6d0d1ded45d191806a32de54bfe6fa15b73324f693ddb/adafruit_circuitpython_rfm-1.0.3.tar.gz", hash = "sha256:200819805cbb5957cdd3feb4c8177d4f73f4a327aa0a37f1f6db1847aeb7498f", size = 46218 }
-wheels = [
-    { url = "https://files.pythonhosted.org/packages/d1/8a/0c74b202d323dcafef75534f6c993103a4f37122d71455d222cc10e93a4e/adafruit_circuitpython_rfm-1.0.3-py3-none-any.whl", hash = "sha256:295061b5597a9691767fbe393f314eb752cf699d52cc1ecb8c608a957b154cb6", size = 31407 },
-]
-
-[[package]]
-name = "adafruit-circuitpython-tca9548a"
-version = "0.0.0+auto.0"
-source = { git = "https://github.com/proveskit/Adafruit_CircuitPython_TCA9548A?rev=1.0.0#5655387780a13f4e21cf814198ed21399bc75d77" }
-dependencies = [
-    { name = "adafruit-blinka" },
-    { name = "adafruit-circuitpython-busdevice" },
-    { name = "adafruit-circuitpython-typing" },
-    { name = "typing-extensions" },
-]
-
-[[package]]
-name = "adafruit-circuitpython-ticks"
-version = "1.1.1"
-source = { registry = "https://pypi.org/simple" }
-dependencies = [
-    { name = "adafruit-blinka" },
-]
-sdist = { url = "https://files.pythonhosted.org/packages/f3/95/eed7344d26ea39d255f0f19d0b32d817ca86b9d4f2a8e1d02c850e906b84/adafruit_circuitpython_ticks-1.1.1.tar.gz", hash = "sha256:94c412a4f1de26dd0c25fe1cbeddf8d0eb78123a32ebc513eea2315bf22e37cf", size = 26409 }
-wheels = [
-    { url = "https://files.pythonhosted.org/packages/dc/d8/c94f60a5c48e7b0b69534e12483ca3db7672ea6e921ef9d3e906f0d5d1e7/adafruit_circuitpython_ticks-1.1.1-py3-none-any.whl", hash = "sha256:61c57e606fee098bb60eebbc4fce0bade80d31806e985b8b336fcd0a19486557", size = 5384 },
-]
-
-[[package]]
 name = "adafruit-circuitpython-typing"
 version = "1.12.1"
 source = { registry = "https://pypi.org/simple" }
@@ -401,20 +244,6 @@
 ]
 
 [[package]]
-name = "adafruit-circuitpython-veml7700"
-version = "2.0.2"
-source = { registry = "https://pypi.org/simple" }
-dependencies = [
-    { name = "adafruit-blinka" },
-    { name = "adafruit-circuitpython-busdevice" },
-    { name = "adafruit-circuitpython-register" },
-]
-sdist = { url = "https://files.pythonhosted.org/packages/1a/b0/a9646c7448fd2b2097f06e7e43a32345fcf71164be18e77a6a8818b97a17/adafruit_circuitpython_veml7700-2.0.2.tar.gz", hash = "sha256:5e661fb2e179a3f21c962aabf7561f4eb2775e6c126eae130eb0e2ac23ea0a09", size = 26416 }
-wheels = [
-    { url = "https://files.pythonhosted.org/packages/56/07/de5e6bea37d50cc718e1155639f201f2ebe35a2a2de24f71b01486a530f5/adafruit_circuitpython_veml7700-2.0.2-py3-none-any.whl", hash = "sha256:277a6adac2183e3c6256455cf6d3a33d7b2959a70704721cf1f6d94108a1679e", size = 5530 },
-]
-
-[[package]]
 name = "adafruit-platformdetect"
 version = "3.77.0"
 source = { registry = "https://pypi.org/simple" }
@@ -442,15 +271,6 @@
 ]
 
 [[package]]
-name = "asyncio"
-version = "3.4.3"
-source = { registry = "https://pypi.org/simple" }
-sdist = { url = "https://files.pythonhosted.org/packages/da/54/054bafaf2c0fb8473d423743e191fcdf49b2c1fd5e9af3524efbe097bafd/asyncio-3.4.3.tar.gz", hash = "sha256:83360ff8bc97980e4ff25c964c7bd3923d333d177aa4f7fb736b019f26c7cb41", size = 204411 }
-wheels = [
-    { url = "https://files.pythonhosted.org/packages/22/74/07679c5b9f98a7cb0fc147b1ef1cc1853bc07a4eb9cb5731e24732c5f773/asyncio-3.4.3-py3-none-any.whl", hash = "sha256:c4d18b22701821de07bd6aea8b53d21449ec0ec5680645e5317062ea21817d2d", size = 101767 },
-]
-
-[[package]]
 name = "binho-host-adapter"
 version = "0.1.6"
 source = { registry = "https://pypi.org/simple" }
@@ -468,11 +288,7 @@
 source = { registry = "https://pypi.org/simple" }
 sdist = { url = "https://files.pythonhosted.org/packages/11/74/539e56497d9bd1d484fd863dd69cbbfa653cd2aa27abfe35653494d85e94/cfgv-3.4.0.tar.gz", hash = "sha256:e52591d4c5f5dead8e0f673fb16db7949d2cfb3f7da4582893288f0ded8fe560", size = 7114, upload-time = "2023-08-12T20:38:17.776Z" }
 wheels = [
-<<<<<<< HEAD
-    { url = "https://files.pythonhosted.org/packages/c5/55/51844dd50c4fc7a33b653bfaba4c2456f06955289ca770a5dbd5fd267374/cfgv-3.4.0-py2.py3-none-any.whl", hash = "sha256:b7265b1f29fd3316bfcd2b330d63d024f2bfd8bcb8b0272f8e19a504856c48f9", size = 7249 },
-=======
     { url = "https://files.pythonhosted.org/packages/c5/55/51844dd50c4fc7a33b653bfaba4c2456f06955289ca770a5dbd5fd267374/cfgv-3.4.0-py2.py3-none-any.whl", hash = "sha256:b7265b1f29fd3316bfcd2b330d63d024f2bfd8bcb8b0272f8e19a504856c48f9", size = 7249, upload-time = "2023-08-12T20:38:16.269Z" },
->>>>>>> 1e89ea6d
 ]
 
 [[package]]
@@ -598,22 +414,6 @@
 ]
 
 [[package]]
-name = "nodejs-wheel-binaries"
-version = "22.14.0"
-source = { registry = "https://pypi.org/simple" }
-sdist = { url = "https://files.pythonhosted.org/packages/d7/c7/4fd3871d2b7fd5122216245e273201ab98eda92bbd6fe9ad04846b758c56/nodejs_wheel_binaries-22.14.0.tar.gz", hash = "sha256:c1dc43713598c7310d53795c764beead861b8c5021fe4b1366cb912ce1a4c8bf", size = 8055 }
-wheels = [
-    { url = "https://files.pythonhosted.org/packages/61/b6/66ef4ef75ea7389ea788f2d5505bf9a8e5c3806d56c7a90cf46a6942f1cf/nodejs_wheel_binaries-22.14.0-py2.py3-none-macosx_11_0_arm64.whl", hash = "sha256:d8ab8690516a3e98458041286e3f0d6458de176d15c14f205c3ea2972131420d", size = 50326597 },
-    { url = "https://files.pythonhosted.org/packages/7d/78/023d91a293ba73572a643bc89d11620d189f35f205a309dd8296aa45e69a/nodejs_wheel_binaries-22.14.0-py2.py3-none-macosx_11_0_x86_64.whl", hash = "sha256:b2f200f23b3610bdbee01cf136279e005ffdf8ee74557aa46c0940a7867956f6", size = 51158258 },
-    { url = "https://files.pythonhosted.org/packages/af/86/324f6342c79e5034a13319b02ba9ed1f4ac8813af567d223c9a9e56cd338/nodejs_wheel_binaries-22.14.0-py2.py3-none-manylinux_2_17_aarch64.manylinux2014_aarch64.whl", hash = "sha256:d0877832abd7a9c75c8c5caafa37f986c9341ee025043c2771213d70c4c1defa", size = 57180264 },
-    { url = "https://files.pythonhosted.org/packages/6d/9f/42bdaab26137e31732bff00147b9aca2185d475b5752b57a443e6c7ba93f/nodejs_wheel_binaries-22.14.0-py2.py3-none-manylinux_2_17_x86_64.manylinux2014_x86_64.whl", hash = "sha256:8fded5a70a8a55c2135e67bd580d8b7f2e94fcbafcc679b6a2d5b92f88373d69", size = 57693251 },
-    { url = "https://files.pythonhosted.org/packages/ab/d7/94f8f269aa86cf35f9ed2b70d09aca48dc971fb5656fdc4a3b69364b189f/nodejs_wheel_binaries-22.14.0-py2.py3-none-musllinux_1_2_aarch64.whl", hash = "sha256:c1ade6f3ece458b40c02e89c91d5103792a9f18aaad5026da533eb0dcb87090e", size = 58841717 },
-    { url = "https://files.pythonhosted.org/packages/2d/a0/43b7316eaf22b4ee9bfb897ee36c724efceac7b89d7d1bedca28057b7be1/nodejs_wheel_binaries-22.14.0-py2.py3-none-musllinux_1_2_x86_64.whl", hash = "sha256:34fa5ed4cf3f65cbfbe9b45c407ffc2fc7d97a06cd8993e6162191ff81f29f48", size = 59808791 },
-    { url = "https://files.pythonhosted.org/packages/10/0a/814491f751a25136e37de68a2728c9a9e3c1d20494aba5ff3c230d5f9c2d/nodejs_wheel_binaries-22.14.0-py2.py3-none-win_amd64.whl", hash = "sha256:ca7023276327455988b81390fa6bbfa5191c1da7fc45bc57c7abc281ba9967e9", size = 40478921 },
-    { url = "https://files.pythonhosted.org/packages/f4/5c/cab444afaa387dceac8debb817b52fd00596efcd2d54506c27311c6fe6a8/nodejs_wheel_binaries-22.14.0-py2.py3-none-win_arm64.whl", hash = "sha256:fd59c8e9a202221e316febe1624a1ae3b42775b7fb27737bf12ec79565983eaf", size = 36206637 },
-]
-
-[[package]]
 name = "packaging"
 version = "24.2"
 source = { registry = "https://pypi.org/simple" }
@@ -658,18 +458,8 @@
 
 [[package]]
 name = "proves-circuitpython-rv3028"
-<<<<<<< HEAD
-version = "1.0.0"
-source = { git = "https://github.com/proveskit/PROVES_CircuitPython_RV3028?rev=1.0.0#25791465be5a86fc30e4c686214c23b89719688f" }
-dependencies = [
-    { name = "coverage" },
-    { name = "pre-commit" },
-    { name = "pytest" },
-]
-=======
 version = "1.0.1"
 source = { git = "https://github.com/proveskit/PROVES_CircuitPython_RV3028?rev=1.0.1#52f03cb43c9aac31be3bbbe366c9ba96a48cbf4d" }
->>>>>>> 1e89ea6d
 
 [[package]]
 name = "proves-circuitpython-sx126"
@@ -678,19 +468,8 @@
 
 [[package]]
 name = "proves-circuitpython-sx1280"
-<<<<<<< HEAD
-version = "1.0.2"
-source = { git = "https://github.com/proveskit/CircuitPython_SX1280?rev=1.0.3#6bcb9fc2922801d1eddbe6cec2b515448c0578ca" }
-dependencies = [
-    { name = "adafruit-circuitpython-typing" },
-    { name = "circuitpython-stubs" },
-    { name = "pre-commit" },
-    { name = "pyright", extra = ["nodejs"] },
-]
-=======
 version = "1.0.4"
 source = { git = "https://github.com/proveskit/CircuitPython_SX1280?rev=1.0.4#0b660654ec4044ba14982feb508dd1200b05d984" }
->>>>>>> 1e89ea6d
 
 [[package]]
 name = "pyftdi"
@@ -724,24 +503,6 @@
 sdist = { url = "https://files.pythonhosted.org/packages/aa/04/ce0c132d00e20f2d2fb3b3e7c125264ca8b909e693841210534b1ea1752f/pyright-1.1.402.tar.gz", hash = "sha256:85a33c2d40cd4439c66aa946fd4ce71ab2f3f5b8c22ce36a623f59ac22937683", size = 3888207, upload-time = "2025-06-11T08:48:35.759Z" }
 wheels = [
     { url = "https://files.pythonhosted.org/packages/fe/37/1a1c62d955e82adae588be8e374c7f77b165b6cb4203f7d581269959abbc/pyright-1.1.402-py3-none-any.whl", hash = "sha256:2c721f11869baac1884e846232800fe021c33f1b4acb3929cff321f7ea4e2982", size = 5624004, upload-time = "2025-06-11T08:48:33.998Z" },
-]
-
-[package.optional-dependencies]
-nodejs = [
-    { name = "nodejs-wheel-binaries" },
-]
-
-[[package]]
-name = "pyright"
-version = "1.1.399"
-source = { registry = "https://pypi.org/simple" }
-dependencies = [
-    { name = "nodeenv" },
-    { name = "typing-extensions" },
-]
-sdist = { url = "https://files.pythonhosted.org/packages/db/9d/d91d5f6d26b2db95476fefc772e2b9a16d54c6bd0ea6bb5c1b6d635ab8b4/pyright-1.1.399.tar.gz", hash = "sha256:439035d707a36c3d1b443aec980bc37053fbda88158eded24b8eedcf1c7b7a1b", size = 3856954 }
-wheels = [
-    { url = "https://files.pythonhosted.org/packages/2f/b5/380380c9e7a534cb1783c70c3e8ac6d1193c599650a55838d0557586796e/pyright-1.1.399-py3-none-any.whl", hash = "sha256:55f9a875ddf23c9698f24208c764465ffdfd38be6265f7faf9a176e1dc549f3b", size = 5592584 },
 ]
 
 [package.optional-dependencies]
@@ -822,59 +583,6 @@
 ]
 
 [[package]]
-name = "pysquared"
-version = "2.0.0"
-source = { virtual = "." }
-dependencies = [
-    { name = "adafruit-circuitpython-asyncio" },
-    { name = "adafruit-circuitpython-drv2605" },
-    { name = "adafruit-circuitpython-ina219" },
-    { name = "adafruit-circuitpython-lis2mdl" },
-    { name = "adafruit-circuitpython-lsm6ds" },
-    { name = "adafruit-circuitpython-mcp9808" },
-    { name = "adafruit-circuitpython-neopixel" },
-    { name = "adafruit-circuitpython-register" },
-    { name = "adafruit-circuitpython-rfm" },
-    { name = "adafruit-circuitpython-tca9548a" },
-    { name = "adafruit-circuitpython-ticks" },
-    { name = "adafruit-circuitpython-typing" },
-    { name = "adafruit-circuitpython-veml7700" },
-    { name = "circuitpython-stubs" },
-    { name = "coverage" },
-    { name = "pre-commit" },
-    { name = "proves-circuitpython-rv3028" },
-    { name = "proves-circuitpython-sx126" },
-    { name = "proves-circuitpython-sx1280" },
-    { name = "pyright", extra = ["nodejs"] },
-    { name = "pytest" },
-]
-
-[package.metadata]
-requires-dist = [
-    { name = "adafruit-circuitpython-asyncio", git = "https://github.com/adafruit/adafruit_circuitpython_asyncio?rev=1.3.3" },
-    { name = "adafruit-circuitpython-drv2605", specifier = "==1.3.4" },
-    { name = "adafruit-circuitpython-ina219", specifier = "==3.4.26" },
-    { name = "adafruit-circuitpython-lis2mdl", specifier = "==2.1.23" },
-    { name = "adafruit-circuitpython-lsm6ds", specifier = "==4.5.13" },
-    { name = "adafruit-circuitpython-mcp9808", specifier = "==3.3.24" },
-    { name = "adafruit-circuitpython-neopixel", specifier = "==6.3.12" },
-    { name = "adafruit-circuitpython-register", specifier = "==1.10.2" },
-    { name = "adafruit-circuitpython-rfm", specifier = "==1.0.3" },
-    { name = "adafruit-circuitpython-tca9548a", git = "https://github.com/proveskit/Adafruit_CircuitPython_TCA9548A?rev=1.0.0" },
-    { name = "adafruit-circuitpython-ticks", specifier = "==1.1.1" },
-    { name = "adafruit-circuitpython-typing", specifier = "==1.11.2" },
-    { name = "adafruit-circuitpython-veml7700", specifier = "==2.0.2" },
-    { name = "circuitpython-stubs", specifier = "==9.2.5" },
-    { name = "coverage", specifier = "==7.6.10" },
-    { name = "pre-commit", specifier = "==4.0.1" },
-    { name = "proves-circuitpython-rv3028", git = "https://github.com/proveskit/PROVES_CircuitPython_RV3028?rev=1.0.0" },
-    { name = "proves-circuitpython-sx126", git = "https://github.com/proveskit/micropySX126X?rev=1.0.0" },
-    { name = "proves-circuitpython-sx1280", git = "https://github.com/proveskit/CircuitPython_SX1280?rev=1.0.3" },
-    { name = "pyright", extras = ["nodejs"], specifier = "==1.1.399" },
-    { name = "pytest", specifier = "==8.3.2" },
-]
-
-[[package]]
 name = "pytest"
 version = "8.4.1"
 source = { registry = "https://pypi.org/simple" }
