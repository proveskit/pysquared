version = 1
requires-python = ">=3.13"

[[package]]
name = "adafruit-blinka"
version = "8.51.0"
source = { registry = "https://pypi.org/simple" }
dependencies = [
    { name = "adafruit-circuitpython-typing" },
    { name = "adafruit-platformdetect" },
    { name = "adafruit-pureio" },
    { name = "binho-host-adapter" },
    { name = "pyftdi" },
    { name = "sysv-ipc", marker = "platform_machine != 'mips' and sys_platform == 'linux'" },
]
sdist = { url = "https://files.pythonhosted.org/packages/2c/5b/5083c60638c3fa3f8307d5d56e724908edc7f29079807d9161837eba5eb0/adafruit_blinka-8.51.0.tar.gz", hash = "sha256:844f15be775ee5c418446969a427c5a3847928e644f2b1a35542acff5b208f3a", size = 249212 }
wheels = [
    { url = "https://files.pythonhosted.org/packages/29/78/1325d33bd9bc7270124d1e8315a226e42a7dd195543a78e775be69daa2ed/Adafruit_Blinka-8.51.0-py3-none-any.whl", hash = "sha256:f01635f4fb5c5255167dea5c0b8feb20cc162f8e8d0140696e236796f897a834", size = 364720 },
]

[[package]]
name = "adafruit-circuitpython-asyncio"
version = "0.0.0+auto.0"
source = { git = "https://github.com/adafruit/adafruit_circuitpython_asyncio?rev=1.3.3#66718671f60a179a316981b0bb725b4780e6f3c6" }
dependencies = [
    { name = "adafruit-blinka" },
    { name = "adafruit-circuitpython-ticks" },
]

[[package]]
name = "adafruit-circuitpython-busdevice"
version = "5.2.11"
source = { registry = "https://pypi.org/simple" }
dependencies = [
    { name = "adafruit-blinka" },
    { name = "adafruit-circuitpython-typing" },
]
sdist = { url = "https://files.pythonhosted.org/packages/a2/c0/f6347ab32f077413c20f55bc4b0f1592f35affd4d26753394c5ed6c36c4c/adafruit_circuitpython_busdevice-5.2.11.tar.gz", hash = "sha256:a9a1310bee7021703ccc247bb3ff04d0873573948a6c7bee9016361cd6707a71", size = 27627 }
wheels = [
    { url = "https://files.pythonhosted.org/packages/e0/c7/9f0e2b2674cb5b1fb35d067a7585a2a76596a36044264eb390980d428ccf/adafruit_circuitpython_busdevice-5.2.11-py3-none-any.whl", hash = "sha256:d4379c9ae86a15f7044dea815a94525ca9eda6a7c0b2fa0e75cf9e700c9384b8", size = 7539 },
]

[[package]]
name = "adafruit-circuitpython-connectionmanager"
version = "3.1.3"
source = { registry = "https://pypi.org/simple" }
dependencies = [
    { name = "adafruit-blinka" },
]
sdist = { url = "https://files.pythonhosted.org/packages/69/8b/8316002905f97a7f7e9c3a53dd9bb5a17889033ec55c403a6e55077f6298/adafruit_circuitpython_connectionmanager-3.1.3.tar.gz", hash = "sha256:0f133bdedf454ede0c0a866ed605fe166cc85f75cfcea74758e3622ae403e5f9", size = 37381 }
wheels = [
    { url = "https://files.pythonhosted.org/packages/55/7d/896b31bd31eff89e5cab5d3acec9d3d34f5a0654ceab25e01865e628d9f9/adafruit_circuitpython_connectionmanager-3.1.3-py3-none-any.whl", hash = "sha256:9df3a4c617dae27bad1ac8607f1a084312c8498d831ebe1c6a2c8d5cb309daea", size = 7811 },
]

[[package]]
<<<<<<< HEAD
name = "adafruit-circuitpython-register"
version = "1.10.2"
=======
name = "adafruit-circuitpython-drv2605"
version = "1.3.4"
source = { registry = "https://pypi.org/simple" }
dependencies = [
    { name = "adafruit-blinka" },
    { name = "adafruit-circuitpython-busdevice" },
]
sdist = { url = "https://files.pythonhosted.org/packages/33/45/7bf28ceb9adbc694bf747b6f6d9f935f5d556bf7e3df5eb1c66f5a936b68/adafruit_circuitpython_drv2605-1.3.4.tar.gz", hash = "sha256:f65333b579197d89da4ffd6e37a8b44385268076a821b3bb43f24c87765f43d0", size = 28527 }
wheels = [
    { url = "https://files.pythonhosted.org/packages/5d/24/1ac4920050fe3caac90800eee7be79c096914583614e9563a601db1aef6e/adafruit_circuitpython_drv2605-1.3.4-py3-none-any.whl", hash = "sha256:0e9c009cca3371a75fe0969c63d15730dbdb85a8ab66c7c4390bb4b999c561ae", size = 7258 },
]

[[package]]
name = "adafruit-circuitpython-lis2mdl"
version = "2.1.23"
source = { registry = "https://pypi.org/simple" }
dependencies = [
    { name = "adafruit-blinka" },
    { name = "adafruit-circuitpython-busdevice" },
    { name = "adafruit-circuitpython-register" },
    { name = "typing-extensions" },
]
sdist = { url = "https://files.pythonhosted.org/packages/93/2e/ffa256bafb334a951b2118e6e02de5a788882a2570c721436290562ba93b/adafruit_circuitpython_lis2mdl-2.1.23.tar.gz", hash = "sha256:60e88e6ca6093c6e32843256386aeb5a06ffadbdead7ff6bc8985f7274c7083c", size = 28771 }
wheels = [
    { url = "https://files.pythonhosted.org/packages/6c/b0/f771de054f7991e1bab13125ae07ed588def5f2e0f0fefc0b603867d26be/adafruit_circuitpython_lis2mdl-2.1.23-py3-none-any.whl", hash = "sha256:130be51d808687fe963302bdec9229bcf64c903023548f8112c2604fc25c4a0d", size = 6325 },
]

[[package]]
name = "adafruit-circuitpython-lsm6ds"
version = "4.5.13"
source = { registry = "https://pypi.org/simple" }
dependencies = [
    { name = "adafruit-blinka" },
    { name = "adafruit-circuitpython-busdevice" },
    { name = "adafruit-circuitpython-register" },
]
sdist = { url = "https://files.pythonhosted.org/packages/16/b3/850e335d40b0b41318137f55fa2ab2a387cecadebb5762f474b1b0a7c7ea/adafruit_circuitpython_lsm6ds-4.5.13.tar.gz", hash = "sha256:1b05d445862554da356320e032b93c52027037be15f4dc5379f62664bc30841a", size = 32740 }
wheels = [
    { url = "https://files.pythonhosted.org/packages/8b/f7/c712555c0bf12eb5c44a3702e3aa0a238ba6e195dfcae5a572663db493d3/adafruit_circuitpython_lsm6ds-4.5.13-py3-none-any.whl", hash = "sha256:bea315ea676a36ad5e40b9543f598b9859d1842cd384aed95c6cba0d05358faf", size = 14052 },
]

[[package]]
name = "adafruit-circuitpython-mcp9808"
version = "3.3.24"
source = { registry = "https://pypi.org/simple" }
dependencies = [
    { name = "adafruit-blinka" },
    { name = "adafruit-circuitpython-busdevice" },
    { name = "adafruit-circuitpython-register" },
    { name = "typing-extensions" },
]
sdist = { url = "https://files.pythonhosted.org/packages/df/aa/64970aa7c74ba32c607792bf7af226eadc5dbab22d31a225c31c8a128b17/adafruit_circuitpython_mcp9808-3.3.24.tar.gz", hash = "sha256:babdd22afc21150eb412853465728e43b82a5f2a5a8bdf655c55cf06cc1616f8", size = 28290 }
wheels = [
    { url = "https://files.pythonhosted.org/packages/57/41/e62df4e36eb9a23a6d455baae0be7bbc99249588ee4af4b782f93b7ae619/adafruit_circuitpython_mcp9808-3.3.24-py3-none-any.whl", hash = "sha256:e3715e6ee32c9d5d7fadfd136c8b250a0581a23fd6b415b266dad43d52893072", size = 6261 },
]

[[package]]
name = "adafruit-circuitpython-neopixel"
version = "6.3.12"
source = { registry = "https://pypi.org/simple" }
dependencies = [
    { name = "adafruit-blinka" },
    { name = "adafruit-circuitpython-pixelbuf" },
]
sdist = { url = "https://files.pythonhosted.org/packages/c0/ef/5a4bd87deae0dfd5ecb4e205889e772f7ae7a6a1274d05d28610a4970a94/adafruit_circuitpython_neopixel-6.3.12.tar.gz", hash = "sha256:e3379bd0ee2d7cb529c78824f5c2c7cd660a06c525311e6e251062e0c03529db", size = 28478 }
wheels = [
    { url = "https://files.pythonhosted.org/packages/a3/12/12d5f2260a52f666860299bc5a5b2848d2e0a40b3d4a0aacb962085df475/adafruit_circuitpython_neopixel-6.3.12-py3-none-any.whl", hash = "sha256:9ecca6e6bf32707f49d041c3c7beb352b8f37cea8cb3bad65e8c464dec0b7b6e", size = 6429 },
]

[[package]]
name = "adafruit-circuitpython-pixelbuf"
version = "2.0.7"
source = { registry = "https://pypi.org/simple" }
dependencies = [
    { name = "adafruit-blinka" },
]
sdist = { url = "https://files.pythonhosted.org/packages/b8/82/24536026f4f0883f9d46a037e2a0934445e1a76f6d5ace30579f270f56d7/adafruit_circuitpython_pixelbuf-2.0.7.tar.gz", hash = "sha256:207f24b1c6671788c596efe853c0583c89175ec2a3adc90e46caac1b241b1da0", size = 28044 }
wheels = [
    { url = "https://files.pythonhosted.org/packages/21/5e/967d1795a5c7429f7be81601c2c8a17dadb1cab7461fe4aa1f2ca96fe518/adafruit_circuitpython_pixelbuf-2.0.7-py3-none-any.whl", hash = "sha256:8c506c79596569434e3c9f505179f07969b9abdd92c76df3a7d291dab9137352", size = 7018 },
]

[[package]]
name = "adafruit-circuitpython-register"
version = "1.10.1"
>>>>>>> 4ecbbb23
source = { registry = "https://pypi.org/simple" }
dependencies = [
    { name = "adafruit-blinka" },
    { name = "adafruit-circuitpython-busdevice" },
    { name = "adafruit-circuitpython-typing" },
    { name = "typing-extensions" },
]
<<<<<<< HEAD
sdist = { url = "https://files.pythonhosted.org/packages/70/d5/62e353c8e946afd0de0719161fc3155525d3f63683bf9af78f84062e881e/adafruit_circuitpython_register-1.10.2.tar.gz", hash = "sha256:68e1899351b186f007b26326d01e4c5ed68187b50c059e1e414b53248f80053d", size = 32737 }
wheels = [
    { url = "https://files.pythonhosted.org/packages/8b/20/8a5c2fde67638309082a78a928076c6f56ede9b83fa1724069d1817a4872/adafruit_circuitpython_register-1.10.2-py3-none-any.whl", hash = "sha256:2c4fc4261895b669994b9eebb7972a8e31dc0f6971a3847fbbbaa899f0c668eb", size = 14978 },
=======
sdist = { url = "https://files.pythonhosted.org/packages/25/cb/2058f3564f9e31f9394803628930c1f57453fd939197986e3a425b18c1f4/adafruit_circuitpython_register-1.10.1.tar.gz", hash = "sha256:452aeedd515fb26405b100291bfc69df639d82dfac02087367508566123490a3", size = 32706 }
wheels = [
    { url = "https://files.pythonhosted.org/packages/71/f9/7942ae05ff5b2e1fa380db618ac632926c42c0565ec71d178ce9f5a60f3c/adafruit_circuitpython_register-1.10.1-py3-none-any.whl", hash = "sha256:872b0da50a4fe18464d1125002194fddf2fa8627f11650e90547e519c7f846d8", size = 14977 },
>>>>>>> 4ecbbb23
]

[[package]]
name = "adafruit-circuitpython-requests"
version = "4.1.9"
source = { registry = "https://pypi.org/simple" }
dependencies = [
    { name = "adafruit-blinka" },
    { name = "adafruit-circuitpython-connectionmanager" },
]
sdist = { url = "https://files.pythonhosted.org/packages/6a/45/070129e6b77f801514cd974524c6b9fd502aa04dd5c2e45ab03e85c96cac/adafruit_circuitpython_requests-4.1.9.tar.gz", hash = "sha256:b9eeb252b43946f1a90c34ca8844e07bb1e01cd210c927f561d0e10b97c5ff9d", size = 66232 }
wheels = [
    { url = "https://files.pythonhosted.org/packages/b7/40/ff356fd61ef3ea044b7944687d62419c304217381ee20d9fa444aeb98339/adafruit_circuitpython_requests-4.1.9-py3-none-any.whl", hash = "sha256:d0f0a899c6ef143eab9a50a9625be43f5f8da7b9688c1496891999fa20107c93", size = 10721 },
]

[[package]]
name = "adafruit-circuitpython-rfm"
version = "1.0.3"
source = { registry = "https://pypi.org/simple" }
dependencies = [
    { name = "adafruit-blinka" },
    { name = "adafruit-circuitpython-busdevice" },
    { name = "asyncio" },
]
sdist = { url = "https://files.pythonhosted.org/packages/62/9f/f2c2c97cfaf569f6d0d1ded45d191806a32de54bfe6fa15b73324f693ddb/adafruit_circuitpython_rfm-1.0.3.tar.gz", hash = "sha256:200819805cbb5957cdd3feb4c8177d4f73f4a327aa0a37f1f6db1847aeb7498f", size = 46218 }
wheels = [
    { url = "https://files.pythonhosted.org/packages/d1/8a/0c74b202d323dcafef75534f6c993103a4f37122d71455d222cc10e93a4e/adafruit_circuitpython_rfm-1.0.3-py3-none-any.whl", hash = "sha256:295061b5597a9691767fbe393f314eb752cf699d52cc1ecb8c608a957b154cb6", size = 31407 },
]

[[package]]
name = "adafruit-circuitpython-tca9548a"
version = "0.0.0+auto.0"
source = { git = "https://github.com/proveskit/Adafruit_CircuitPython_TCA9548A#5655387780a13f4e21cf814198ed21399bc75d77" }
dependencies = [
    { name = "adafruit-blinka" },
    { name = "adafruit-circuitpython-busdevice" },
    { name = "adafruit-circuitpython-typing" },
    { name = "typing-extensions" },
]

[[package]]
name = "adafruit-circuitpython-ticks"
version = "1.1.1"
source = { registry = "https://pypi.org/simple" }
dependencies = [
    { name = "adafruit-blinka" },
]
sdist = { url = "https://files.pythonhosted.org/packages/f3/95/eed7344d26ea39d255f0f19d0b32d817ca86b9d4f2a8e1d02c850e906b84/adafruit_circuitpython_ticks-1.1.1.tar.gz", hash = "sha256:94c412a4f1de26dd0c25fe1cbeddf8d0eb78123a32ebc513eea2315bf22e37cf", size = 26409 }
wheels = [
    { url = "https://files.pythonhosted.org/packages/dc/d8/c94f60a5c48e7b0b69534e12483ca3db7672ea6e921ef9d3e906f0d5d1e7/adafruit_circuitpython_ticks-1.1.1-py3-none-any.whl", hash = "sha256:61c57e606fee098bb60eebbc4fce0bade80d31806e985b8b336fcd0a19486557", size = 5384 },
]

[[package]]
name = "adafruit-circuitpython-typing"
version = "1.11.2"
source = { registry = "https://pypi.org/simple" }
dependencies = [
    { name = "adafruit-blinka" },
    { name = "adafruit-circuitpython-busdevice" },
    { name = "adafruit-circuitpython-requests" },
    { name = "typing-extensions" },
]
sdist = { url = "https://files.pythonhosted.org/packages/24/80/8c280fa7d42a23dce40b2fe64f708d18fa32b384adbf6934955d2c2ebecf/adafruit_circuitpython_typing-1.11.2.tar.gz", hash = "sha256:c7ac8532a9ad7e4a65d5588764b7483c0b6967d305c37faebcc0c5356d677e33", size = 29277 }
wheels = [
    { url = "https://files.pythonhosted.org/packages/dd/d5/76a6bca9cf08907b48dfc8ccbccbd190155353f521876e02d6b7bb244003/adafruit_circuitpython_typing-1.11.2-py3-none-any.whl", hash = "sha256:e1401a09bbfdf67e43875cc6755b3af0eda8381b12c9c8f759bd7676b7425e1c", size = 11101 },
]

[[package]]
name = "adafruit-circuitpython-veml7700"
version = "2.0.2"
source = { registry = "https://pypi.org/simple" }
dependencies = [
    { name = "adafruit-blinka" },
    { name = "adafruit-circuitpython-busdevice" },
    { name = "adafruit-circuitpython-register" },
]
sdist = { url = "https://files.pythonhosted.org/packages/1a/b0/a9646c7448fd2b2097f06e7e43a32345fcf71164be18e77a6a8818b97a17/adafruit_circuitpython_veml7700-2.0.2.tar.gz", hash = "sha256:5e661fb2e179a3f21c962aabf7561f4eb2775e6c126eae130eb0e2ac23ea0a09", size = 26416 }
wheels = [
    { url = "https://files.pythonhosted.org/packages/56/07/de5e6bea37d50cc718e1155639f201f2ebe35a2a2de24f71b01486a530f5/adafruit_circuitpython_veml7700-2.0.2-py3-none-any.whl", hash = "sha256:277a6adac2183e3c6256455cf6d3a33d7b2959a70704721cf1f6d94108a1679e", size = 5530 },
]

[[package]]
name = "adafruit-platformdetect"
version = "3.77.0"
source = { registry = "https://pypi.org/simple" }
sdist = { url = "https://files.pythonhosted.org/packages/6b/4e/2b2ca031227de47e2aab6cf092b78934c9c0033a685075ddab3e0c0b55fe/adafruit_platformdetect-3.77.0.tar.gz", hash = "sha256:adce6386059637e92b4cb5d3430d016119cd3eb19f9276920c54515f3d798949", size = 48024 }
wheels = [
    { url = "https://files.pythonhosted.org/packages/30/18/b18e9ff2aee42f03082675c5d18d4eb02411477e07c86d74833d3396792e/Adafruit_PlatformDetect-3.77.0-py3-none-any.whl", hash = "sha256:93f599c21e7db2d92bc32ac69ba5063876404c4af87d11358863e62f407409be", size = 25542 },
]

[[package]]
name = "adafruit-pureio"
version = "1.1.11"
source = { registry = "https://pypi.org/simple" }
sdist = { url = "https://files.pythonhosted.org/packages/e5/b7/f1672435116822079bbdab42163f9e6424769b7db778873d95d18c085230/Adafruit_PureIO-1.1.11.tar.gz", hash = "sha256:c4cfbb365731942d1f1092a116f47dfdae0aef18c5b27f1072b5824ad5ea8c7c", size = 35511 }
wheels = [
    { url = "https://files.pythonhosted.org/packages/19/9d/28e9d12f36e13c5f2acba3098187b0e931290ecd1d8df924391b5ad2db19/Adafruit_PureIO-1.1.11-py3-none-any.whl", hash = "sha256:281ab2099372cc0decc26326918996cbf21b8eed694ec4764d51eefa029d324e", size = 10678 },
]

[[package]]
name = "asyncio"
version = "3.4.3"
source = { registry = "https://pypi.org/simple" }
sdist = { url = "https://files.pythonhosted.org/packages/da/54/054bafaf2c0fb8473d423743e191fcdf49b2c1fd5e9af3524efbe097bafd/asyncio-3.4.3.tar.gz", hash = "sha256:83360ff8bc97980e4ff25c964c7bd3923d333d177aa4f7fb736b019f26c7cb41", size = 204411 }
wheels = [
    { url = "https://files.pythonhosted.org/packages/22/74/07679c5b9f98a7cb0fc147b1ef1cc1853bc07a4eb9cb5731e24732c5f773/asyncio-3.4.3-py3-none-any.whl", hash = "sha256:c4d18b22701821de07bd6aea8b53d21449ec0ec5680645e5317062ea21817d2d", size = 101767 },
]

[[package]]
name = "binho-host-adapter"
version = "0.1.6"
source = { registry = "https://pypi.org/simple" }
dependencies = [
    { name = "pyserial" },
]
sdist = { url = "https://files.pythonhosted.org/packages/68/36/29b7b896e83e195fac6d64ccff95c0f24a18ee86e7437a22e60e0331d90a/binho-host-adapter-0.1.6.tar.gz", hash = "sha256:1e6da7a84e208c13b5f489066f05774bff1d593d0f5bf1ca149c2b8e83eae856", size = 10068 }
wheels = [
    { url = "https://files.pythonhosted.org/packages/7b/6b/0f13486003aea3eb349c2946b7ec9753e7558b78e35d22c938062a96959c/binho_host_adapter-0.1.6-py3-none-any.whl", hash = "sha256:f71ca176c1e2fc1a5dce128beb286da217555c6c7c805f2ed282a6f3507ec277", size = 10540 },
]

[[package]]
name = "cfgv"
version = "3.4.0"
source = { registry = "https://pypi.org/simple" }
sdist = { url = "https://files.pythonhosted.org/packages/11/74/539e56497d9bd1d484fd863dd69cbbfa653cd2aa27abfe35653494d85e94/cfgv-3.4.0.tar.gz", hash = "sha256:e52591d4c5f5dead8e0f673fb16db7949d2cfb3f7da4582893288f0ded8fe560", size = 7114 }
wheels = [
    { url = "https://files.pythonhosted.org/packages/c5/55/51844dd50c4fc7a33b653bfaba4c2456f06955289ca770a5dbd5fd267374/cfgv-3.4.0-py2.py3-none-any.whl", hash = "sha256:b7265b1f29fd3316bfcd2b330d63d024f2bfd8bcb8b0272f8e19a504856c48f9", size = 7249 },
]

[[package]]
name = "circuitpython-stubs"
version = "9.2.5"
source = { registry = "https://pypi.org/simple" }
sdist = { url = "https://files.pythonhosted.org/packages/07/d7/ce0a51ba9f6b15bdde6a79cfa96f3c63117dd749465be18980461771cfa9/circuitpython_stubs-9.2.5.tar.gz", hash = "sha256:2b2be4172552bdb9c5a1e9923124ee62f0bed4c0b128d862ad1baf8866e67174", size = 348760 }
wheels = [
    { url = "https://files.pythonhosted.org/packages/c7/27/72e6715132a325db32ff06475c7da1a217e65082d710b1a7e8ce3c36ca0e/circuitpython_stubs-9.2.5-py3-none-any.whl", hash = "sha256:9b2e8ba04e7fee6a0155e5915b36a1a911e2e3486c795669baa9c2db76102a7c", size = 1006110 },
]

[[package]]
name = "colorama"
version = "0.4.6"
source = { registry = "https://pypi.org/simple" }
sdist = { url = "https://files.pythonhosted.org/packages/d8/53/6f443c9a4a8358a93a6792e2acffb9d9d5cb0a5cfd8802644b7b1c9a02e4/colorama-0.4.6.tar.gz", hash = "sha256:08695f5cb7ed6e0531a20572697297273c47b8cae5a63ffc6d6ed5c201be6e44", size = 27697 }
wheels = [
    { url = "https://files.pythonhosted.org/packages/d1/d6/3965ed04c63042e047cb6a3e6ed1a63a35087b6a609aa3a15ed8ac56c221/colorama-0.4.6-py2.py3-none-any.whl", hash = "sha256:4f1d9991f5acc0ca119f9d443620b77f9d6b33703e51011c16baf57afb285fc6", size = 25335 },
]

[[package]]
name = "coverage"
version = "7.6.10"
source = { registry = "https://pypi.org/simple" }
sdist = { url = "https://files.pythonhosted.org/packages/84/ba/ac14d281f80aab516275012e8875991bb06203957aa1e19950139238d658/coverage-7.6.10.tar.gz", hash = "sha256:7fb105327c8f8f0682e29843e2ff96af9dcbe5bab8eeb4b398c6a33a16d80a23", size = 803868 }
wheels = [
    { url = "https://files.pythonhosted.org/packages/25/6d/31883d78865529257bf847df5789e2ae80e99de8a460c3453dbfbe0db069/coverage-7.6.10-cp313-cp313-macosx_10_13_x86_64.whl", hash = "sha256:05fca8ba6a87aabdd2d30d0b6c838b50510b56cdcfc604d40760dae7153b73d9", size = 208308 },
    { url = "https://files.pythonhosted.org/packages/70/22/3f2b129cc08de00c83b0ad6252e034320946abfc3e4235c009e57cfeee05/coverage-7.6.10-cp313-cp313-macosx_11_0_arm64.whl", hash = "sha256:9e80eba8801c386f72e0712a0453431259c45c3249f0009aff537a517b52942b", size = 208565 },
    { url = "https://files.pythonhosted.org/packages/97/0a/d89bc2d1cc61d3a8dfe9e9d75217b2be85f6c73ebf1b9e3c2f4e797f4531/coverage-7.6.10-cp313-cp313-manylinux_2_17_aarch64.manylinux2014_aarch64.whl", hash = "sha256:a372c89c939d57abe09e08c0578c1d212e7a678135d53aa16eec4430adc5e690", size = 241083 },
    { url = "https://files.pythonhosted.org/packages/4c/81/6d64b88a00c7a7aaed3a657b8eaa0931f37a6395fcef61e53ff742b49c97/coverage-7.6.10-cp313-cp313-manylinux_2_5_i686.manylinux1_i686.manylinux_2_17_i686.manylinux2014_i686.whl", hash = "sha256:ec22b5e7fe7a0fa8509181c4aac1db48f3dd4d3a566131b313d1efc102892c18", size = 238235 },
    { url = "https://files.pythonhosted.org/packages/9a/0b/7797d4193f5adb4b837207ed87fecf5fc38f7cc612b369a8e8e12d9fa114/coverage-7.6.10-cp313-cp313-manylinux_2_5_x86_64.manylinux1_x86_64.manylinux_2_17_x86_64.manylinux2014_x86_64.whl", hash = "sha256:26bcf5c4df41cad1b19c84af71c22cbc9ea9a547fc973f1f2cc9a290002c8b3c", size = 240220 },
    { url = "https://files.pythonhosted.org/packages/65/4d/6f83ca1bddcf8e51bf8ff71572f39a1c73c34cf50e752a952c34f24d0a60/coverage-7.6.10-cp313-cp313-musllinux_1_2_aarch64.whl", hash = "sha256:4e4630c26b6084c9b3cb53b15bd488f30ceb50b73c35c5ad7871b869cb7365fd", size = 239847 },
    { url = "https://files.pythonhosted.org/packages/30/9d/2470df6aa146aff4c65fee0f87f58d2164a67533c771c9cc12ffcdb865d5/coverage-7.6.10-cp313-cp313-musllinux_1_2_i686.whl", hash = "sha256:2396e8116db77789f819d2bc8a7e200232b7a282c66e0ae2d2cd84581a89757e", size = 237922 },
    { url = "https://files.pythonhosted.org/packages/08/dd/723fef5d901e6a89f2507094db66c091449c8ba03272861eaefa773ad95c/coverage-7.6.10-cp313-cp313-musllinux_1_2_x86_64.whl", hash = "sha256:79109c70cc0882e4d2d002fe69a24aa504dec0cc17169b3c7f41a1d341a73694", size = 239783 },
    { url = "https://files.pythonhosted.org/packages/3d/f7/64d3298b2baf261cb35466000628706ce20a82d42faf9b771af447cd2b76/coverage-7.6.10-cp313-cp313-win32.whl", hash = "sha256:9e1747bab246d6ff2c4f28b4d186b205adced9f7bd9dc362051cc37c4a0c7bd6", size = 210965 },
    { url = "https://files.pythonhosted.org/packages/d5/58/ec43499a7fc681212fe7742fe90b2bc361cdb72e3181ace1604247a5b24d/coverage-7.6.10-cp313-cp313-win_amd64.whl", hash = "sha256:254f1a3b1eef5f7ed23ef265eaa89c65c8c5b6b257327c149db1ca9d4a35f25e", size = 211719 },
    { url = "https://files.pythonhosted.org/packages/ab/c9/f2857a135bcff4330c1e90e7d03446b036b2363d4ad37eb5e3a47bbac8a6/coverage-7.6.10-cp313-cp313t-macosx_10_13_x86_64.whl", hash = "sha256:2ccf240eb719789cedbb9fd1338055de2761088202a9a0b73032857e53f612fe", size = 209050 },
    { url = "https://files.pythonhosted.org/packages/aa/b3/f840e5bd777d8433caa9e4a1eb20503495709f697341ac1a8ee6a3c906ad/coverage-7.6.10-cp313-cp313t-macosx_11_0_arm64.whl", hash = "sha256:0c807ca74d5a5e64427c8805de15b9ca140bba13572d6d74e262f46f50b13273", size = 209321 },
    { url = "https://files.pythonhosted.org/packages/85/7d/125a5362180fcc1c03d91850fc020f3831d5cda09319522bcfa6b2b70be7/coverage-7.6.10-cp313-cp313t-manylinux_2_17_aarch64.manylinux2014_aarch64.whl", hash = "sha256:2bcfa46d7709b5a7ffe089075799b902020b62e7ee56ebaed2f4bdac04c508d8", size = 252039 },
    { url = "https://files.pythonhosted.org/packages/a9/9c/4358bf3c74baf1f9bddd2baf3756b54c07f2cfd2535f0a47f1e7757e54b3/coverage-7.6.10-cp313-cp313t-manylinux_2_5_i686.manylinux1_i686.manylinux_2_17_i686.manylinux2014_i686.whl", hash = "sha256:4e0de1e902669dccbf80b0415fb6b43d27edca2fbd48c74da378923b05316098", size = 247758 },
    { url = "https://files.pythonhosted.org/packages/cf/c7/de3eb6fc5263b26fab5cda3de7a0f80e317597a4bad4781859f72885f300/coverage-7.6.10-cp313-cp313t-manylinux_2_5_x86_64.manylinux1_x86_64.manylinux_2_17_x86_64.manylinux2014_x86_64.whl", hash = "sha256:3f7b444c42bbc533aaae6b5a2166fd1a797cdb5eb58ee51a92bee1eb94a1e1cb", size = 250119 },
    { url = "https://files.pythonhosted.org/packages/3e/e6/43de91f8ba2ec9140c6a4af1102141712949903dc732cf739167cfa7a3bc/coverage-7.6.10-cp313-cp313t-musllinux_1_2_aarch64.whl", hash = "sha256:b330368cb99ef72fcd2dc3ed260adf67b31499584dc8a20225e85bfe6f6cfed0", size = 249597 },
    { url = "https://files.pythonhosted.org/packages/08/40/61158b5499aa2adf9e37bc6d0117e8f6788625b283d51e7e0c53cf340530/coverage-7.6.10-cp313-cp313t-musllinux_1_2_i686.whl", hash = "sha256:9a7cfb50515f87f7ed30bc882f68812fd98bc2852957df69f3003d22a2aa0abf", size = 247473 },
    { url = "https://files.pythonhosted.org/packages/50/69/b3f2416725621e9f112e74e8470793d5b5995f146f596f133678a633b77e/coverage-7.6.10-cp313-cp313t-musllinux_1_2_x86_64.whl", hash = "sha256:6f93531882a5f68c28090f901b1d135de61b56331bba82028489bc51bdd818d2", size = 248737 },
    { url = "https://files.pythonhosted.org/packages/3c/6e/fe899fb937657db6df31cc3e61c6968cb56d36d7326361847440a430152e/coverage-7.6.10-cp313-cp313t-win32.whl", hash = "sha256:89d76815a26197c858f53c7f6a656686ec392b25991f9e409bcef020cd532312", size = 211611 },
    { url = "https://files.pythonhosted.org/packages/1c/55/52f5e66142a9d7bc93a15192eba7a78513d2abf6b3558d77b4ca32f5f424/coverage-7.6.10-cp313-cp313t-win_amd64.whl", hash = "sha256:54a5f0f43950a36312155dae55c505a76cd7f2b12d26abeebbe7a0b36dbc868d", size = 212781 },
]

[[package]]
name = "distlib"
version = "0.3.9"
source = { registry = "https://pypi.org/simple" }
sdist = { url = "https://files.pythonhosted.org/packages/0d/dd/1bec4c5ddb504ca60fc29472f3d27e8d4da1257a854e1d96742f15c1d02d/distlib-0.3.9.tar.gz", hash = "sha256:a60f20dea646b8a33f3e7772f74dc0b2d0772d2837ee1342a00645c81edf9403", size = 613923 }
wheels = [
    { url = "https://files.pythonhosted.org/packages/91/a1/cf2472db20f7ce4a6be1253a81cfdf85ad9c7885ffbed7047fb72c24cf87/distlib-0.3.9-py2.py3-none-any.whl", hash = "sha256:47f8c22fd27c27e25a65601af709b38e4f0a45ea4fc2e710f65755fa8caaaf87", size = 468973 },
]

[[package]]
name = "filelock"
version = "3.17.0"
source = { registry = "https://pypi.org/simple" }
sdist = { url = "https://files.pythonhosted.org/packages/dc/9c/0b15fb47b464e1b663b1acd1253a062aa5feecb07d4e597daea542ebd2b5/filelock-3.17.0.tar.gz", hash = "sha256:ee4e77401ef576ebb38cd7f13b9b28893194acc20a8e68e18730ba9c0e54660e", size = 18027 }
wheels = [
    { url = "https://files.pythonhosted.org/packages/89/ec/00d68c4ddfedfe64159999e5f8a98fb8442729a63e2077eb9dcd89623d27/filelock-3.17.0-py3-none-any.whl", hash = "sha256:533dc2f7ba78dc2f0f531fc6c4940addf7b70a481e269a5a3b93be94ffbe8338", size = 16164 },
]

[[package]]
name = "identify"
version = "2.6.6"
source = { registry = "https://pypi.org/simple" }
sdist = { url = "https://files.pythonhosted.org/packages/82/bf/c68c46601bacd4c6fb4dd751a42b6e7087240eaabc6487f2ef7a48e0e8fc/identify-2.6.6.tar.gz", hash = "sha256:7bec12768ed44ea4761efb47806f0a41f86e7c0a5fdf5950d4648c90eca7e251", size = 99217 }
wheels = [
    { url = "https://files.pythonhosted.org/packages/74/a1/68a395c17eeefb04917034bd0a1bfa765e7654fa150cca473d669aa3afb5/identify-2.6.6-py2.py3-none-any.whl", hash = "sha256:cbd1810bce79f8b671ecb20f53ee0ae8e86ae84b557de31d89709dc2a48ba881", size = 99083 },
]

[[package]]
name = "iniconfig"
version = "2.0.0"
source = { registry = "https://pypi.org/simple" }
sdist = { url = "https://files.pythonhosted.org/packages/d7/4b/cbd8e699e64a6f16ca3a8220661b5f83792b3017d0f79807cb8708d33913/iniconfig-2.0.0.tar.gz", hash = "sha256:2d91e135bf72d31a410b17c16da610a82cb55f6b0477d1a902134b24a455b8b3", size = 4646 }
wheels = [
    { url = "https://files.pythonhosted.org/packages/ef/a6/62565a6e1cf69e10f5727360368e451d4b7f58beeac6173dc9db836a5b46/iniconfig-2.0.0-py3-none-any.whl", hash = "sha256:b6a85871a79d2e3b22d2d1b94ac2824226a63c6b741c88f7ae975f18b6778374", size = 5892 },
]

[[package]]
name = "nodeenv"
version = "1.9.1"
source = { registry = "https://pypi.org/simple" }
sdist = { url = "https://files.pythonhosted.org/packages/43/16/fc88b08840de0e0a72a2f9d8c6bae36be573e475a6326ae854bcc549fc45/nodeenv-1.9.1.tar.gz", hash = "sha256:6ec12890a2dab7946721edbfbcd91f3319c6ccc9aec47be7c7e6b7011ee6645f", size = 47437 }
wheels = [
    { url = "https://files.pythonhosted.org/packages/d2/1d/1b658dbd2b9fa9c4c9f32accbfc0205d532c8c6194dc0f2a4c0428e7128a/nodeenv-1.9.1-py2.py3-none-any.whl", hash = "sha256:ba11c9782d29c27c70ffbdda2d7415098754709be8a7056d79a737cd901155c9", size = 22314 },
]

[[package]]
name = "packaging"
version = "24.2"
source = { registry = "https://pypi.org/simple" }
sdist = { url = "https://files.pythonhosted.org/packages/d0/63/68dbb6eb2de9cb10ee4c9c14a0148804425e13c4fb20d61cce69f53106da/packaging-24.2.tar.gz", hash = "sha256:c228a6dc5e932d346bc5739379109d49e8853dd8223571c7c5b55260edc0b97f", size = 163950 }
wheels = [
    { url = "https://files.pythonhosted.org/packages/88/ef/eb23f262cca3c0c4eb7ab1933c3b1f03d021f2c48f54763065b6f0e321be/packaging-24.2-py3-none-any.whl", hash = "sha256:09abb1bccd265c01f4a3aa3f7a7db064b36514d2cba19a2f694fe6150451a759", size = 65451 },
]

[[package]]
name = "platformdirs"
version = "4.3.6"
source = { registry = "https://pypi.org/simple" }
sdist = { url = "https://files.pythonhosted.org/packages/13/fc/128cc9cb8f03208bdbf93d3aa862e16d376844a14f9a0ce5cf4507372de4/platformdirs-4.3.6.tar.gz", hash = "sha256:357fb2acbc885b0419afd3ce3ed34564c13c9b95c89360cd9563f73aa5e2b907", size = 21302 }
wheels = [
    { url = "https://files.pythonhosted.org/packages/3c/a6/bc1012356d8ece4d66dd75c4b9fc6c1f6650ddd5991e421177d9f8f671be/platformdirs-4.3.6-py3-none-any.whl", hash = "sha256:73e575e1408ab8103900836b97580d5307456908a03e92031bab39e4554cc3fb", size = 18439 },
]

[[package]]
name = "pluggy"
version = "1.5.0"
source = { registry = "https://pypi.org/simple" }
sdist = { url = "https://files.pythonhosted.org/packages/96/2d/02d4312c973c6050a18b314a5ad0b3210edb65a906f868e31c111dede4a6/pluggy-1.5.0.tar.gz", hash = "sha256:2cffa88e94fdc978c4c574f15f9e59b7f4201d439195c3715ca9e2486f1d0cf1", size = 67955 }
wheels = [
    { url = "https://files.pythonhosted.org/packages/88/5f/e351af9a41f866ac3f1fac4ca0613908d9a41741cfcf2228f4ad853b697d/pluggy-1.5.0-py3-none-any.whl", hash = "sha256:44e1ad92c8ca002de6377e165f3e0f1be63266ab4d554740532335b9d75ea669", size = 20556 },
]

[[package]]
name = "pre-commit"
version = "4.0.1"
source = { registry = "https://pypi.org/simple" }
dependencies = [
    { name = "cfgv" },
    { name = "identify" },
    { name = "nodeenv" },
    { name = "pyyaml" },
    { name = "virtualenv" },
]
sdist = { url = "https://files.pythonhosted.org/packages/2e/c8/e22c292035f1bac8b9f5237a2622305bc0304e776080b246f3df57c4ff9f/pre_commit-4.0.1.tar.gz", hash = "sha256:80905ac375958c0444c65e9cebebd948b3cdb518f335a091a670a89d652139d2", size = 191678 }
wheels = [
    { url = "https://files.pythonhosted.org/packages/16/8f/496e10d51edd6671ebe0432e33ff800aa86775d2d147ce7d43389324a525/pre_commit-4.0.1-py2.py3-none-any.whl", hash = "sha256:efde913840816312445dc98787724647c65473daefe420785f885e8ed9a06878", size = 218713 },
]

[[package]]
name = "proves-circuitpython-rv3028"
version = "1.0.0"
source = { git = "https://github.com/proveskit/PROVES_CircuitPython_RV3028?rev=1.0.0#25791465be5a86fc30e4c686214c23b89719688f" }
dependencies = [
    { name = "coverage" },
    { name = "pre-commit" },
    { name = "pytest" },
]

[[package]]
name = "pyftdi"
version = "0.56.0"
source = { registry = "https://pypi.org/simple" }
dependencies = [
    { name = "pyserial" },
    { name = "pyusb" },
]
wheels = [
    { url = "https://files.pythonhosted.org/packages/5a/96/a8de7b7e5556d4b00d1ca1969fc34c89a1b6d177876c7a31d42631b090fc/pyftdi-0.56.0-py3-none-any.whl", hash = "sha256:3ef0baadbf9031dde9d623ae66fac2d16ded36ce1b66c17765ca1944cb38b8b0", size = 145718 },
]

[[package]]
name = "pyserial"
version = "3.5"
source = { registry = "https://pypi.org/simple" }
sdist = { url = "https://files.pythonhosted.org/packages/1e/7d/ae3f0a63f41e4d2f6cb66a5b57197850f919f59e558159a4dd3a818f5082/pyserial-3.5.tar.gz", hash = "sha256:3c77e014170dfffbd816e6ffc205e9842efb10be9f58ec16d3e8675b4925cddb", size = 159125 }
wheels = [
    { url = "https://files.pythonhosted.org/packages/07/bc/587a445451b253b285629263eb51c2d8e9bcea4fc97826266d186f96f558/pyserial-3.5-py2.py3-none-any.whl", hash = "sha256:c4451db6ba391ca6ca299fb3ec7bae67a5c55dde170964c7a14ceefec02f2cf0", size = 90585 },
]

[[package]]
name = "pysquared"
version = "2.0.0"
source = { virtual = "." }
dependencies = [
<<<<<<< HEAD
    { name = "adafruit-circuitpython-register" },
=======
    { name = "adafruit-circuitpython-asyncio" },
    { name = "adafruit-circuitpython-drv2605" },
    { name = "adafruit-circuitpython-lis2mdl" },
    { name = "adafruit-circuitpython-lsm6ds" },
    { name = "adafruit-circuitpython-mcp9808" },
    { name = "adafruit-circuitpython-neopixel" },
    { name = "adafruit-circuitpython-register" },
    { name = "adafruit-circuitpython-rfm" },
    { name = "adafruit-circuitpython-tca9548a" },
    { name = "adafruit-circuitpython-ticks" },
>>>>>>> 4ecbbb23
    { name = "adafruit-circuitpython-typing" },
    { name = "adafruit-circuitpython-veml7700" },
    { name = "circuitpython-stubs" },
    { name = "coverage" },
    { name = "pre-commit" },
    { name = "proves-circuitpython-rv3028" },
    { name = "pytest" },
]

[package.metadata]
requires-dist = [
<<<<<<< HEAD
    { name = "adafruit-circuitpython-register", specifier = "==1.10.2" },
=======
    { name = "adafruit-circuitpython-asyncio", git = "https://github.com/adafruit/adafruit_circuitpython_asyncio?rev=1.3.3" },
    { name = "adafruit-circuitpython-drv2605", specifier = "==1.3.4" },
    { name = "adafruit-circuitpython-lis2mdl", specifier = "==2.1.23" },
    { name = "adafruit-circuitpython-lsm6ds", specifier = "==4.5.13" },
    { name = "adafruit-circuitpython-mcp9808", specifier = "==3.3.24" },
    { name = "adafruit-circuitpython-neopixel", specifier = "==6.3.12" },
    { name = "adafruit-circuitpython-register", specifier = "==1.10.1" },
    { name = "adafruit-circuitpython-rfm", specifier = "==1.0.3" },
    { name = "adafruit-circuitpython-tca9548a", git = "https://github.com/proveskit/Adafruit_CircuitPython_TCA9548A" },
    { name = "adafruit-circuitpython-ticks", specifier = "==1.1.1" },
>>>>>>> 4ecbbb23
    { name = "adafruit-circuitpython-typing", specifier = "==1.11.2" },
    { name = "adafruit-circuitpython-veml7700", specifier = "==2.0.2" },
    { name = "circuitpython-stubs", specifier = "==9.2.5" },
    { name = "coverage", specifier = "==7.6.10" },
    { name = "pre-commit", specifier = "==4.0.1" },
    { name = "proves-circuitpython-rv3028", git = "https://github.com/proveskit/PROVES_CircuitPython_RV3028?rev=1.0.0" },
    { name = "pytest", specifier = "==8.3.2" },
]

[[package]]
name = "pytest"
version = "8.3.2"
source = { registry = "https://pypi.org/simple" }
dependencies = [
    { name = "colorama", marker = "sys_platform == 'win32'" },
    { name = "iniconfig" },
    { name = "packaging" },
    { name = "pluggy" },
]
sdist = { url = "https://files.pythonhosted.org/packages/b4/8c/9862305bdcd6020bc7b45b1b5e7397a6caf1a33d3025b9a003b39075ffb2/pytest-8.3.2.tar.gz", hash = "sha256:c132345d12ce551242c87269de812483f5bcc87cdbb4722e48487ba194f9fdce", size = 1439314 }
wheels = [
    { url = "https://files.pythonhosted.org/packages/0f/f9/cf155cf32ca7d6fa3601bc4c5dd19086af4b320b706919d48a4c79081cf9/pytest-8.3.2-py3-none-any.whl", hash = "sha256:4ba08f9ae7dcf84ded419494d229b48d0903ea6407b030eaec46df5e6a73bba5", size = 341802 },
]

[[package]]
name = "pyusb"
version = "1.3.1"
source = { registry = "https://pypi.org/simple" }
sdist = { url = "https://files.pythonhosted.org/packages/00/6b/ce3727395e52b7b76dfcf0c665e37d223b680b9becc60710d4bc08b7b7cb/pyusb-1.3.1.tar.gz", hash = "sha256:3af070b607467c1c164f49d5b0caabe8ac78dbed9298d703a8dbf9df4052d17e", size = 77281 }
wheels = [
    { url = "https://files.pythonhosted.org/packages/28/b8/27e6312e86408a44fe16bd28ee12dd98608b39f7e7e57884a24e8f29b573/pyusb-1.3.1-py3-none-any.whl", hash = "sha256:bf9b754557af4717fe80c2b07cc2b923a9151f5c08d17bdb5345dac09d6a0430", size = 58465 },
]

[[package]]
name = "pyyaml"
version = "6.0.2"
source = { registry = "https://pypi.org/simple" }
sdist = { url = "https://files.pythonhosted.org/packages/54/ed/79a089b6be93607fa5cdaedf301d7dfb23af5f25c398d5ead2525b063e17/pyyaml-6.0.2.tar.gz", hash = "sha256:d584d9ec91ad65861cc08d42e834324ef890a082e591037abe114850ff7bbc3e", size = 130631 }
wheels = [
    { url = "https://files.pythonhosted.org/packages/ef/e3/3af305b830494fa85d95f6d95ef7fa73f2ee1cc8ef5b495c7c3269fb835f/PyYAML-6.0.2-cp313-cp313-macosx_10_13_x86_64.whl", hash = "sha256:efdca5630322a10774e8e98e1af481aad470dd62c3170801852d752aa7a783ba", size = 181309 },
    { url = "https://files.pythonhosted.org/packages/45/9f/3b1c20a0b7a3200524eb0076cc027a970d320bd3a6592873c85c92a08731/PyYAML-6.0.2-cp313-cp313-macosx_11_0_arm64.whl", hash = "sha256:50187695423ffe49e2deacb8cd10510bc361faac997de9efef88badc3bb9e2d1", size = 171679 },
    { url = "https://files.pythonhosted.org/packages/7c/9a/337322f27005c33bcb656c655fa78325b730324c78620e8328ae28b64d0c/PyYAML-6.0.2-cp313-cp313-manylinux_2_17_aarch64.manylinux2014_aarch64.whl", hash = "sha256:0ffe8360bab4910ef1b9e87fb812d8bc0a308b0d0eef8c8f44e0254ab3b07133", size = 733428 },
    { url = "https://files.pythonhosted.org/packages/a3/69/864fbe19e6c18ea3cc196cbe5d392175b4cf3d5d0ac1403ec3f2d237ebb5/PyYAML-6.0.2-cp313-cp313-manylinux_2_17_s390x.manylinux2014_s390x.whl", hash = "sha256:17e311b6c678207928d649faa7cb0d7b4c26a0ba73d41e99c4fff6b6c3276484", size = 763361 },
    { url = "https://files.pythonhosted.org/packages/04/24/b7721e4845c2f162d26f50521b825fb061bc0a5afcf9a386840f23ea19fa/PyYAML-6.0.2-cp313-cp313-manylinux_2_17_x86_64.manylinux2014_x86_64.whl", hash = "sha256:70b189594dbe54f75ab3a1acec5f1e3faa7e8cf2f1e08d9b561cb41b845f69d5", size = 759523 },
    { url = "https://files.pythonhosted.org/packages/2b/b2/e3234f59ba06559c6ff63c4e10baea10e5e7df868092bf9ab40e5b9c56b6/PyYAML-6.0.2-cp313-cp313-musllinux_1_1_aarch64.whl", hash = "sha256:41e4e3953a79407c794916fa277a82531dd93aad34e29c2a514c2c0c5fe971cc", size = 726660 },
    { url = "https://files.pythonhosted.org/packages/fe/0f/25911a9f080464c59fab9027482f822b86bf0608957a5fcc6eaac85aa515/PyYAML-6.0.2-cp313-cp313-musllinux_1_1_x86_64.whl", hash = "sha256:68ccc6023a3400877818152ad9a1033e3db8625d899c72eacb5a668902e4d652", size = 751597 },
    { url = "https://files.pythonhosted.org/packages/14/0d/e2c3b43bbce3cf6bd97c840b46088a3031085179e596d4929729d8d68270/PyYAML-6.0.2-cp313-cp313-win32.whl", hash = "sha256:bc2fa7c6b47d6bc618dd7fb02ef6fdedb1090ec036abab80d4681424b84c1183", size = 140527 },
    { url = "https://files.pythonhosted.org/packages/fa/de/02b54f42487e3d3c6efb3f89428677074ca7bf43aae402517bc7cca949f3/PyYAML-6.0.2-cp313-cp313-win_amd64.whl", hash = "sha256:8388ee1976c416731879ac16da0aff3f63b286ffdd57cdeb95f3f2e085687563", size = 156446 },
]

[[package]]
name = "sysv-ipc"
version = "1.1.0"
source = { registry = "https://pypi.org/simple" }
sdist = { url = "https://files.pythonhosted.org/packages/0c/d7/5d2f861155e9749f981e6c58f2a482d3ab458bf8c35ae24d4b4d5899ebf9/sysv_ipc-1.1.0.tar.gz", hash = "sha256:0f063cbd36ec232032e425769ebc871f195a7d183b9af32f9901589ea7129ac3", size = 99448 }

[[package]]
name = "typing-extensions"
version = "4.12.2"
source = { registry = "https://pypi.org/simple" }
sdist = { url = "https://files.pythonhosted.org/packages/df/db/f35a00659bc03fec321ba8bce9420de607a1d37f8342eee1863174c69557/typing_extensions-4.12.2.tar.gz", hash = "sha256:1a7ead55c7e559dd4dee8856e3a88b41225abfe1ce8df57b7c13915fe121ffb8", size = 85321 }
wheels = [
    { url = "https://files.pythonhosted.org/packages/26/9f/ad63fc0248c5379346306f8668cda6e2e2e9c95e01216d2b8ffd9ff037d0/typing_extensions-4.12.2-py3-none-any.whl", hash = "sha256:04e5ca0351e0f3f85c6853954072df659d0d13fac324d0072316b67d7794700d", size = 37438 },
]

[[package]]
name = "virtualenv"
version = "20.29.1"
source = { registry = "https://pypi.org/simple" }
dependencies = [
    { name = "distlib" },
    { name = "filelock" },
    { name = "platformdirs" },
]
sdist = { url = "https://files.pythonhosted.org/packages/a7/ca/f23dcb02e161a9bba141b1c08aa50e8da6ea25e6d780528f1d385a3efe25/virtualenv-20.29.1.tar.gz", hash = "sha256:b8b8970138d32fb606192cb97f6cd4bb644fa486be9308fb9b63f81091b5dc35", size = 7658028 }
wheels = [
    { url = "https://files.pythonhosted.org/packages/89/9b/599bcfc7064fbe5740919e78c5df18e5dceb0887e676256a1061bb5ae232/virtualenv-20.29.1-py3-none-any.whl", hash = "sha256:4e4cb403c0b0da39e13b46b1b2476e505cb0046b25f242bee80f62bf990b2779", size = 4282379 },
]<|MERGE_RESOLUTION|>--- conflicted
+++ resolved
@@ -53,95 +53,90 @@
 ]
 
 [[package]]
-<<<<<<< HEAD
+name = "adafruit-circuitpython-drv2605"
+version = "1.3.4"
+source = { registry = "https://pypi.org/simple" }
+dependencies = [
+    { name = "adafruit-blinka" },
+    { name = "adafruit-circuitpython-busdevice" },
+]
+sdist = { url = "https://files.pythonhosted.org/packages/33/45/7bf28ceb9adbc694bf747b6f6d9f935f5d556bf7e3df5eb1c66f5a936b68/adafruit_circuitpython_drv2605-1.3.4.tar.gz", hash = "sha256:f65333b579197d89da4ffd6e37a8b44385268076a821b3bb43f24c87765f43d0", size = 28527 }
+wheels = [
+    { url = "https://files.pythonhosted.org/packages/5d/24/1ac4920050fe3caac90800eee7be79c096914583614e9563a601db1aef6e/adafruit_circuitpython_drv2605-1.3.4-py3-none-any.whl", hash = "sha256:0e9c009cca3371a75fe0969c63d15730dbdb85a8ab66c7c4390bb4b999c561ae", size = 7258 },
+]
+
+[[package]]
+name = "adafruit-circuitpython-lis2mdl"
+version = "2.1.23"
+source = { registry = "https://pypi.org/simple" }
+dependencies = [
+    { name = "adafruit-blinka" },
+    { name = "adafruit-circuitpython-busdevice" },
+    { name = "adafruit-circuitpython-register" },
+    { name = "typing-extensions" },
+]
+sdist = { url = "https://files.pythonhosted.org/packages/93/2e/ffa256bafb334a951b2118e6e02de5a788882a2570c721436290562ba93b/adafruit_circuitpython_lis2mdl-2.1.23.tar.gz", hash = "sha256:60e88e6ca6093c6e32843256386aeb5a06ffadbdead7ff6bc8985f7274c7083c", size = 28771 }
+wheels = [
+    { url = "https://files.pythonhosted.org/packages/6c/b0/f771de054f7991e1bab13125ae07ed588def5f2e0f0fefc0b603867d26be/adafruit_circuitpython_lis2mdl-2.1.23-py3-none-any.whl", hash = "sha256:130be51d808687fe963302bdec9229bcf64c903023548f8112c2604fc25c4a0d", size = 6325 },
+]
+
+[[package]]
+name = "adafruit-circuitpython-lsm6ds"
+version = "4.5.13"
+source = { registry = "https://pypi.org/simple" }
+dependencies = [
+    { name = "adafruit-blinka" },
+    { name = "adafruit-circuitpython-busdevice" },
+    { name = "adafruit-circuitpython-register" },
+]
+sdist = { url = "https://files.pythonhosted.org/packages/16/b3/850e335d40b0b41318137f55fa2ab2a387cecadebb5762f474b1b0a7c7ea/adafruit_circuitpython_lsm6ds-4.5.13.tar.gz", hash = "sha256:1b05d445862554da356320e032b93c52027037be15f4dc5379f62664bc30841a", size = 32740 }
+wheels = [
+    { url = "https://files.pythonhosted.org/packages/8b/f7/c712555c0bf12eb5c44a3702e3aa0a238ba6e195dfcae5a572663db493d3/adafruit_circuitpython_lsm6ds-4.5.13-py3-none-any.whl", hash = "sha256:bea315ea676a36ad5e40b9543f598b9859d1842cd384aed95c6cba0d05358faf", size = 14052 },
+]
+
+[[package]]
+name = "adafruit-circuitpython-mcp9808"
+version = "3.3.24"
+source = { registry = "https://pypi.org/simple" }
+dependencies = [
+    { name = "adafruit-blinka" },
+    { name = "adafruit-circuitpython-busdevice" },
+    { name = "adafruit-circuitpython-register" },
+    { name = "typing-extensions" },
+]
+sdist = { url = "https://files.pythonhosted.org/packages/df/aa/64970aa7c74ba32c607792bf7af226eadc5dbab22d31a225c31c8a128b17/adafruit_circuitpython_mcp9808-3.3.24.tar.gz", hash = "sha256:babdd22afc21150eb412853465728e43b82a5f2a5a8bdf655c55cf06cc1616f8", size = 28290 }
+wheels = [
+    { url = "https://files.pythonhosted.org/packages/57/41/e62df4e36eb9a23a6d455baae0be7bbc99249588ee4af4b782f93b7ae619/adafruit_circuitpython_mcp9808-3.3.24-py3-none-any.whl", hash = "sha256:e3715e6ee32c9d5d7fadfd136c8b250a0581a23fd6b415b266dad43d52893072", size = 6261 },
+]
+
+[[package]]
+name = "adafruit-circuitpython-neopixel"
+version = "6.3.12"
+source = { registry = "https://pypi.org/simple" }
+dependencies = [
+    { name = "adafruit-blinka" },
+    { name = "adafruit-circuitpython-pixelbuf" },
+]
+sdist = { url = "https://files.pythonhosted.org/packages/c0/ef/5a4bd87deae0dfd5ecb4e205889e772f7ae7a6a1274d05d28610a4970a94/adafruit_circuitpython_neopixel-6.3.12.tar.gz", hash = "sha256:e3379bd0ee2d7cb529c78824f5c2c7cd660a06c525311e6e251062e0c03529db", size = 28478 }
+wheels = [
+    { url = "https://files.pythonhosted.org/packages/a3/12/12d5f2260a52f666860299bc5a5b2848d2e0a40b3d4a0aacb962085df475/adafruit_circuitpython_neopixel-6.3.12-py3-none-any.whl", hash = "sha256:9ecca6e6bf32707f49d041c3c7beb352b8f37cea8cb3bad65e8c464dec0b7b6e", size = 6429 },
+]
+
+[[package]]
+name = "adafruit-circuitpython-pixelbuf"
+version = "2.0.7"
+source = { registry = "https://pypi.org/simple" }
+dependencies = [
+    { name = "adafruit-blinka" },
+]
+sdist = { url = "https://files.pythonhosted.org/packages/b8/82/24536026f4f0883f9d46a037e2a0934445e1a76f6d5ace30579f270f56d7/adafruit_circuitpython_pixelbuf-2.0.7.tar.gz", hash = "sha256:207f24b1c6671788c596efe853c0583c89175ec2a3adc90e46caac1b241b1da0", size = 28044 }
+wheels = [
+    { url = "https://files.pythonhosted.org/packages/21/5e/967d1795a5c7429f7be81601c2c8a17dadb1cab7461fe4aa1f2ca96fe518/adafruit_circuitpython_pixelbuf-2.0.7-py3-none-any.whl", hash = "sha256:8c506c79596569434e3c9f505179f07969b9abdd92c76df3a7d291dab9137352", size = 7018 },
+]
+
+[[package]]
 name = "adafruit-circuitpython-register"
 version = "1.10.2"
-=======
-name = "adafruit-circuitpython-drv2605"
-version = "1.3.4"
-source = { registry = "https://pypi.org/simple" }
-dependencies = [
-    { name = "adafruit-blinka" },
-    { name = "adafruit-circuitpython-busdevice" },
-]
-sdist = { url = "https://files.pythonhosted.org/packages/33/45/7bf28ceb9adbc694bf747b6f6d9f935f5d556bf7e3df5eb1c66f5a936b68/adafruit_circuitpython_drv2605-1.3.4.tar.gz", hash = "sha256:f65333b579197d89da4ffd6e37a8b44385268076a821b3bb43f24c87765f43d0", size = 28527 }
-wheels = [
-    { url = "https://files.pythonhosted.org/packages/5d/24/1ac4920050fe3caac90800eee7be79c096914583614e9563a601db1aef6e/adafruit_circuitpython_drv2605-1.3.4-py3-none-any.whl", hash = "sha256:0e9c009cca3371a75fe0969c63d15730dbdb85a8ab66c7c4390bb4b999c561ae", size = 7258 },
-]
-
-[[package]]
-name = "adafruit-circuitpython-lis2mdl"
-version = "2.1.23"
-source = { registry = "https://pypi.org/simple" }
-dependencies = [
-    { name = "adafruit-blinka" },
-    { name = "adafruit-circuitpython-busdevice" },
-    { name = "adafruit-circuitpython-register" },
-    { name = "typing-extensions" },
-]
-sdist = { url = "https://files.pythonhosted.org/packages/93/2e/ffa256bafb334a951b2118e6e02de5a788882a2570c721436290562ba93b/adafruit_circuitpython_lis2mdl-2.1.23.tar.gz", hash = "sha256:60e88e6ca6093c6e32843256386aeb5a06ffadbdead7ff6bc8985f7274c7083c", size = 28771 }
-wheels = [
-    { url = "https://files.pythonhosted.org/packages/6c/b0/f771de054f7991e1bab13125ae07ed588def5f2e0f0fefc0b603867d26be/adafruit_circuitpython_lis2mdl-2.1.23-py3-none-any.whl", hash = "sha256:130be51d808687fe963302bdec9229bcf64c903023548f8112c2604fc25c4a0d", size = 6325 },
-]
-
-[[package]]
-name = "adafruit-circuitpython-lsm6ds"
-version = "4.5.13"
-source = { registry = "https://pypi.org/simple" }
-dependencies = [
-    { name = "adafruit-blinka" },
-    { name = "adafruit-circuitpython-busdevice" },
-    { name = "adafruit-circuitpython-register" },
-]
-sdist = { url = "https://files.pythonhosted.org/packages/16/b3/850e335d40b0b41318137f55fa2ab2a387cecadebb5762f474b1b0a7c7ea/adafruit_circuitpython_lsm6ds-4.5.13.tar.gz", hash = "sha256:1b05d445862554da356320e032b93c52027037be15f4dc5379f62664bc30841a", size = 32740 }
-wheels = [
-    { url = "https://files.pythonhosted.org/packages/8b/f7/c712555c0bf12eb5c44a3702e3aa0a238ba6e195dfcae5a572663db493d3/adafruit_circuitpython_lsm6ds-4.5.13-py3-none-any.whl", hash = "sha256:bea315ea676a36ad5e40b9543f598b9859d1842cd384aed95c6cba0d05358faf", size = 14052 },
-]
-
-[[package]]
-name = "adafruit-circuitpython-mcp9808"
-version = "3.3.24"
-source = { registry = "https://pypi.org/simple" }
-dependencies = [
-    { name = "adafruit-blinka" },
-    { name = "adafruit-circuitpython-busdevice" },
-    { name = "adafruit-circuitpython-register" },
-    { name = "typing-extensions" },
-]
-sdist = { url = "https://files.pythonhosted.org/packages/df/aa/64970aa7c74ba32c607792bf7af226eadc5dbab22d31a225c31c8a128b17/adafruit_circuitpython_mcp9808-3.3.24.tar.gz", hash = "sha256:babdd22afc21150eb412853465728e43b82a5f2a5a8bdf655c55cf06cc1616f8", size = 28290 }
-wheels = [
-    { url = "https://files.pythonhosted.org/packages/57/41/e62df4e36eb9a23a6d455baae0be7bbc99249588ee4af4b782f93b7ae619/adafruit_circuitpython_mcp9808-3.3.24-py3-none-any.whl", hash = "sha256:e3715e6ee32c9d5d7fadfd136c8b250a0581a23fd6b415b266dad43d52893072", size = 6261 },
-]
-
-[[package]]
-name = "adafruit-circuitpython-neopixel"
-version = "6.3.12"
-source = { registry = "https://pypi.org/simple" }
-dependencies = [
-    { name = "adafruit-blinka" },
-    { name = "adafruit-circuitpython-pixelbuf" },
-]
-sdist = { url = "https://files.pythonhosted.org/packages/c0/ef/5a4bd87deae0dfd5ecb4e205889e772f7ae7a6a1274d05d28610a4970a94/adafruit_circuitpython_neopixel-6.3.12.tar.gz", hash = "sha256:e3379bd0ee2d7cb529c78824f5c2c7cd660a06c525311e6e251062e0c03529db", size = 28478 }
-wheels = [
-    { url = "https://files.pythonhosted.org/packages/a3/12/12d5f2260a52f666860299bc5a5b2848d2e0a40b3d4a0aacb962085df475/adafruit_circuitpython_neopixel-6.3.12-py3-none-any.whl", hash = "sha256:9ecca6e6bf32707f49d041c3c7beb352b8f37cea8cb3bad65e8c464dec0b7b6e", size = 6429 },
-]
-
-[[package]]
-name = "adafruit-circuitpython-pixelbuf"
-version = "2.0.7"
-source = { registry = "https://pypi.org/simple" }
-dependencies = [
-    { name = "adafruit-blinka" },
-]
-sdist = { url = "https://files.pythonhosted.org/packages/b8/82/24536026f4f0883f9d46a037e2a0934445e1a76f6d5ace30579f270f56d7/adafruit_circuitpython_pixelbuf-2.0.7.tar.gz", hash = "sha256:207f24b1c6671788c596efe853c0583c89175ec2a3adc90e46caac1b241b1da0", size = 28044 }
-wheels = [
-    { url = "https://files.pythonhosted.org/packages/21/5e/967d1795a5c7429f7be81601c2c8a17dadb1cab7461fe4aa1f2ca96fe518/adafruit_circuitpython_pixelbuf-2.0.7-py3-none-any.whl", hash = "sha256:8c506c79596569434e3c9f505179f07969b9abdd92c76df3a7d291dab9137352", size = 7018 },
-]
-
-[[package]]
-name = "adafruit-circuitpython-register"
-version = "1.10.1"
->>>>>>> 4ecbbb23
 source = { registry = "https://pypi.org/simple" }
 dependencies = [
     { name = "adafruit-blinka" },
@@ -149,15 +144,9 @@
     { name = "adafruit-circuitpython-typing" },
     { name = "typing-extensions" },
 ]
-<<<<<<< HEAD
 sdist = { url = "https://files.pythonhosted.org/packages/70/d5/62e353c8e946afd0de0719161fc3155525d3f63683bf9af78f84062e881e/adafruit_circuitpython_register-1.10.2.tar.gz", hash = "sha256:68e1899351b186f007b26326d01e4c5ed68187b50c059e1e414b53248f80053d", size = 32737 }
 wheels = [
     { url = "https://files.pythonhosted.org/packages/8b/20/8a5c2fde67638309082a78a928076c6f56ede9b83fa1724069d1817a4872/adafruit_circuitpython_register-1.10.2-py3-none-any.whl", hash = "sha256:2c4fc4261895b669994b9eebb7972a8e31dc0f6971a3847fbbbaa899f0c668eb", size = 14978 },
-=======
-sdist = { url = "https://files.pythonhosted.org/packages/25/cb/2058f3564f9e31f9394803628930c1f57453fd939197986e3a425b18c1f4/adafruit_circuitpython_register-1.10.1.tar.gz", hash = "sha256:452aeedd515fb26405b100291bfc69df639d82dfac02087367508566123490a3", size = 32706 }
-wheels = [
-    { url = "https://files.pythonhosted.org/packages/71/f9/7942ae05ff5b2e1fa380db618ac632926c42c0565ec71d178ce9f5a60f3c/adafruit_circuitpython_register-1.10.1-py3-none-any.whl", hash = "sha256:872b0da50a4fe18464d1125002194fddf2fa8627f11650e90547e519c7f846d8", size = 14977 },
->>>>>>> 4ecbbb23
 ]
 
 [[package]]
@@ -190,7 +179,7 @@
 [[package]]
 name = "adafruit-circuitpython-tca9548a"
 version = "0.0.0+auto.0"
-source = { git = "https://github.com/proveskit/Adafruit_CircuitPython_TCA9548A#5655387780a13f4e21cf814198ed21399bc75d77" }
+source = { git = "https://github.com/proveskit/Adafruit_CircuitPython_TCA9548A?rev=1.0.0#5655387780a13f4e21cf814198ed21399bc75d77" }
 dependencies = [
     { name = "adafruit-blinka" },
     { name = "adafruit-circuitpython-busdevice" },
@@ -432,6 +421,11 @@
 ]
 
 [[package]]
+name = "proves-circuitpython-sx126"
+version = "2.0.0"
+source = { git = "https://github.com/proveskit/micropySX126X?rev=1.0.0#247e623588b6c7b4a273c5b5aa9d35fc1b1d2f80" }
+
+[[package]]
 name = "pyftdi"
 version = "0.56.0"
 source = { registry = "https://pypi.org/simple" }
@@ -457,9 +451,6 @@
 version = "2.0.0"
 source = { virtual = "." }
 dependencies = [
-<<<<<<< HEAD
-    { name = "adafruit-circuitpython-register" },
-=======
     { name = "adafruit-circuitpython-asyncio" },
     { name = "adafruit-circuitpython-drv2605" },
     { name = "adafruit-circuitpython-lis2mdl" },
@@ -470,38 +461,35 @@
     { name = "adafruit-circuitpython-rfm" },
     { name = "adafruit-circuitpython-tca9548a" },
     { name = "adafruit-circuitpython-ticks" },
->>>>>>> 4ecbbb23
     { name = "adafruit-circuitpython-typing" },
     { name = "adafruit-circuitpython-veml7700" },
     { name = "circuitpython-stubs" },
     { name = "coverage" },
     { name = "pre-commit" },
     { name = "proves-circuitpython-rv3028" },
+    { name = "proves-circuitpython-sx126" },
     { name = "pytest" },
 ]
 
 [package.metadata]
 requires-dist = [
-<<<<<<< HEAD
-    { name = "adafruit-circuitpython-register", specifier = "==1.10.2" },
-=======
     { name = "adafruit-circuitpython-asyncio", git = "https://github.com/adafruit/adafruit_circuitpython_asyncio?rev=1.3.3" },
     { name = "adafruit-circuitpython-drv2605", specifier = "==1.3.4" },
     { name = "adafruit-circuitpython-lis2mdl", specifier = "==2.1.23" },
     { name = "adafruit-circuitpython-lsm6ds", specifier = "==4.5.13" },
     { name = "adafruit-circuitpython-mcp9808", specifier = "==3.3.24" },
     { name = "adafruit-circuitpython-neopixel", specifier = "==6.3.12" },
-    { name = "adafruit-circuitpython-register", specifier = "==1.10.1" },
+    { name = "adafruit-circuitpython-register", specifier = "==1.10.2" },
     { name = "adafruit-circuitpython-rfm", specifier = "==1.0.3" },
-    { name = "adafruit-circuitpython-tca9548a", git = "https://github.com/proveskit/Adafruit_CircuitPython_TCA9548A" },
+    { name = "adafruit-circuitpython-tca9548a", git = "https://github.com/proveskit/Adafruit_CircuitPython_TCA9548A?rev=1.0.0" },
     { name = "adafruit-circuitpython-ticks", specifier = "==1.1.1" },
->>>>>>> 4ecbbb23
     { name = "adafruit-circuitpython-typing", specifier = "==1.11.2" },
     { name = "adafruit-circuitpython-veml7700", specifier = "==2.0.2" },
     { name = "circuitpython-stubs", specifier = "==9.2.5" },
     { name = "coverage", specifier = "==7.6.10" },
     { name = "pre-commit", specifier = "==4.0.1" },
     { name = "proves-circuitpython-rv3028", git = "https://github.com/proveskit/PROVES_CircuitPython_RV3028?rev=1.0.0" },
+    { name = "proves-circuitpython-sx126", git = "https://github.com/proveskit/micropySX126X?rev=1.0.0" },
     { name = "pytest", specifier = "==8.3.2" },
 ]
 
